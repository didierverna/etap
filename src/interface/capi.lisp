(in-package :etap)

;; =========
;; Utilities
;; =========

(defmacro define-gui-caliber (name min default max)
  "Define a NAMEd GUI caliber with MIN, DEFAULT, and MAX values."
  `(define-caliber gui ,name ,min ,default ,max))

(define-gui-caliber zoom 100 100 999)


(defmacro calibrate-gui (name)
  "Calibrate NAMEd GUI variable."
  `(calibrate gui ,name :earmuffs nil))


(defun remake-rivers
    (interface
     &aux (rivers-interface (rivers-interface interface))
	  (layout (layout interface)))
  "Remake INTERFACE's rivers."
  (setf (rivers interface)
	(when (and (button-selected
		    (rivers-detection (rivers-interface interface)))
		   (not (zerop layout)))
	  (detect-rivers
	   (get-layout (1- layout) (breakup (paragraph interface)))
	   (range-slug-start (rivers-angle rivers-interface))))))

(defun remake-paragraph (interface)
  "Remake INTERFACE's paragaph."
  (let* ((paragraph (make-paragraph :context (context interface)))
	 (layouts-# (layouts-# (breakup paragraph))))
    (setf (paragraph interface) paragraph)
    (setf (layout interface) (if (zerop layouts-#) 0 1))
    (setf (titled-object-title (view interface))
	  (format nil "Layout ~D/~D" (layout interface) layouts-#))))

(defun update (interface)
  "Update INTERFACE.
This remakes INTERFACE's paragraph and everything that depends on it,
and invalidates the view."
  (remake-paragraph interface)
  (remake-rivers interface)
  (gp:invalidate-rectangle (view interface)))

(eval-when (:compile-toplevel :load-toplevel :execute)
  (defun title-capitalize (title)
    "Capitalize TITLE and substitute dashes with spaces."
    (nsubstitute #\Space #\- (string-capitalize title))))


;; -------
;; Sliders
;; -------

(defmacro define-slider-callback
    (name &aux (name (string name))
	       (dash-position (position #\- name))
	       (prefix (subseq name 0 dash-position))
	       (generic (subseq name (1+ dash-position))))
  "Define a SET-NAME slider callback function.
NAME (a symbol) must be of the form PREFIX-PROPERTY."
    `(defun ,(intern (concatenate 'string "SET-" name)) (pane value status)
       (declare (ignore status))
       (setf (titled-object-title pane)
	     (format nil
		 ,(concatenate 'string (title-capitalize generic) ": ~D")
	       value))
       (,(intern (concatenate 'string "SET-" prefix "-ALGORITHM"))
	nil (top-level-interface pane))))

(defmacro define-slider-callbacks (&rest names)
  "Define slider callback functions for NAMES."
  `(progn ,@(mapcar (lambda (name) `(define-slider-callback ,name)) names)))

(defmacro slider-value (prefix key interface)
  "Return (:KEY (RANGE-SLUG-START (PREFIX-KEY INTERFACE)))."
  (let ((accessor (intern (concatenate 'string
			    (string prefix) "-" (string key)))))
    `(list ,key (range-slug-start (,accessor ,interface)))))


;; ------
;; Radios
;; ------

(defmacro radio-selection (prefix key interface)
  "Return (:KEY (CHOICE-SELECTED-ITEM (PREFIX-KEY INTERFACE)))."
  (let ((accessor (intern (concatenate 'string
			    (string prefix) "-" (string key)))))
    `(list ,key (choice-selected-item (,accessor ,interface)))))



;; =================
;; Interface Actions
;; =================

;; ----------
;; Algorithms
;; ----------

;; Fixed
(defun set-fixed-algorithm (value interface)
  "Set the current algorithm to Fixed in INTERFACE's context."
  (declare (ignore value))
  (setf (algorithm (context interface))
	(cons :fixed
	      (apply #'append
		(radio-selection fixed :fallback interface)
		(slider-value fixed :width-offset interface)
		(choice-selected-items (fixed-options interface)))))
  (update interface))

;; DEFINE-SLIDER-CALLBACK doesn't handle more informative titles than just
;; displaying the values.
(defun set-fixed-width-offset (pane value status)
  (declare (ignore status))
  (setf (titled-object-title pane)
	(format nil "Width Offset: ~Dpt (~Fcm)"
	  value (/ value 28.452755)))
  (set-fixed-algorithm nil (top-level-interface pane)))


;; Fit
(defun set-fit-algorithm (value interface)
  "Set the current algorithm to Fit in INTERFACE's context."
  (declare (ignore value))
  (setf (algorithm (context interface))
	(cons :fit
	      (apply #'append
		(radio-selection fit :variant interface)
		(radio-selection fit :fallback interface)
		(radio-selection fit :discriminating-function interface)
		(slider-value fit :line-penalty interface)
		(slider-value fit :hyphen-penalty interface)
		(slider-value fit :explicit-hyphen-penalty interface)
		(slider-value fit :width-offset interface)
		(choice-selected-items (fit-options interface)))))
  (update interface))

(define-slider-callback fit-line-penalty)
(define-slider-callback fit-hyphen-penalty)
(define-slider-callback fit-explicit-hyphen-penalty)
;; DEFINE-SLIDER-CALLBACK doesn't handle more informative titles than just
;; displaying the values.
(defun set-fit-width-offset (pane value status)
  (declare (ignore status))
  (setf (titled-object-title pane)
	(format nil "Width Offset: ~Dpt (~Fcm)"
	  value (/ value 28.452755)))
  (set-fit-algorithm nil (top-level-interface pane)))


;; Barnett
(defun set-barnett-algorithm (value interface)
  "Set the current algorithm to Barnett in INTERFACE's context."
  (declare (ignore value))
  (setf (algorithm (context interface)) '(:barnett))
  (update interface))


;; Duncan
(defun set-duncan-algorithm (value interface)
  "Set the current algorithm to Duncan in INTERFACE's context."
  (declare (ignore value))
  (setf (algorithm (context interface))
	(cons :duncan
	      (radio-selection duncan :discriminating-function interface)))
  (update interface))


;; Knuth-Plass
(defun set-kp-algorithm (value interface)
  "Set the current algorithm to Knuth-Plass in INTERFACE's context."
  (declare (ignore value))
  (setf (algorithm (context interface))
	(cons :knuth-plass
	      (append
	       (radio-selection kp :variant interface)
	       (slider-value kp :line-penalty interface)
	       (slider-value kp :hyphen-penalty interface)
	       (slider-value kp :explicit-hyphen-penalty interface)
	       (slider-value kp :adjacent-demerits interface)
	       (slider-value kp :double-hyphen-demerits interface)
	       (slider-value kp :final-hyphen-demerits interface)
	       (slider-value kp :pre-tolerance interface)
	       (slider-value kp :tolerance interface)
	       (slider-value kp :emergency-stretch interface)
	       (slider-value kp :looseness interface))))
  (update interface))

(define-slider-callbacks kp-line-penalty
  kp-hyphen-penalty kp-explicit-hyphen-penalty
  kp-adjacent-demerits kp-double-hyphen-demerits kp-final-hyphen-demerits
  kp-pre-tolerance kp-tolerance
  kp-emergency-stretch
  kp-looseness)


;; KPX
(defun set-kpx-algorithm (value interface)
  "Set the current algorithm to KPX in INTERFACE's context."
  (declare (ignore value))
  (setf (algorithm (context interface))
	(cons :kpx
	      (append
	       (radio-selection kpx :variant interface)
	       (slider-value kpx :line-penalty interface)
	       (slider-value kpx :hyphen-penalty interface)
	       (slider-value kpx :explicit-hyphen-penalty interface)
	       (slider-value kpx :adjacent-demerits interface)
	       (slider-value kpx :double-hyphen-demerits interface)
	       (slider-value kpx :final-hyphen-demerits interface)
	       (slider-value kpx :similar-demerits interface)
	       (slider-value kpx :pre-tolerance interface)
	       (slider-value kpx :tolerance interface)
	       (slider-value kpx :emergency-stretch interface)
	       (slider-value kpx :looseness interface))))
  (update interface))

(define-slider-callbacks kpx-line-penalty
  kpx-hyphen-penalty kpx-explicit-hyphen-penalty
  kpx-adjacent-demerits kpx-double-hyphen-demerits kpx-final-hyphen-demerits
  kpx-similar-demerits
  kpx-pre-tolerance kpx-tolerance
  kpx-emergency-stretch
  kpx-looseness)


(defun set-algorithm (value interface)
  "Select algorithm specified by VALUE in INTERFACE."
  (case (car value)
    (:fixed (set-fixed-algorithm value interface))
    (:fit (set-fit-algorithm value interface))
    (:barnett (set-barnett-algorithm value interface))
    (:duncan (set-duncan-algorithm value interface))
    (:knuth-plass (set-kp-algorithm value interface))
    (:kpx (set-kpx-algorithm value interface))))


;; Other actions

(defun set-disposition (value interface)
  "Set the current disposition in INTERFACE's context."
  (declare (ignore value))
  (setf (disposition (context interface))
	`(,(choice-selected-item (disposition interface))
	  ,@(apply #'append
	      (choice-selected-items (disposition-options-panel interface)))))
  (update interface))

(defun set-features (value interface)
  "Set the current features in INTERFACE's context."
  (declare (ignore value))
  (setf (features (context interface))
	(apply #'append (choice-selected-items (features interface))))
  (update interface))

(defun set-text (pane point old-length new-length
		 &aux (interface (top-level-interface pane)))
  "Set editor PANE's current text in PANE's context."
  (declare (ignore point old-length new-length))
  (setf (text (nlstring (context interface))) (editor-pane-text pane))
  (update interface))

(defun set-paragraph-width
    (pane value status &aux (interface (top-level-interface pane)))
  "Set the current paragraph width to VALUE in PANE's context."
  (declare (ignore status))
  (setf (titled-object-title pane)
	(format nil "Paragraph width: ~Dpt (~,2Fcm)"
	  value (/ value 28.452755)))
  (setf (paragraph-width (context interface)) value)
  (update interface))

(defun set-zoom (pane value status)
  "Set PANE's zooming to to VALUE."
  (declare (ignore status))
  (setf (titled-object-title pane) (format nil "Paragraph zoom: ~3D%" value))
  (gp:invalidate-rectangle (view (top-level-interface pane))))

(defun set-clues (value interface)
  "Invalidate INTERFACE's view after a change to the clues."
  (declare (ignore value))
  (gp:invalidate-rectangle (view interface)))

(defun render-view
    (pane x y width height
     &aux (interface (top-level-interface pane))
	  (paragraph (paragraph interface))
	  (layout-# (layout interface))
	  (layout (unless (zerop layout-#)
		    (get-layout (1- layout-#) (breakup paragraph))))
	  (par-y (height layout))
	  (par-h+d (+ par-y (depth layout)))
	  (rivers (rivers interface))
	  (zoom (/ (range-slug-start (zoom interface)) 100))
	  (clues (choice-selected-items (clues interface))))
  "Render PANE's view, including paragraph, clues, etc."
  (declare (ignore x y width height))
  (set-horizontal-scroll-parameters pane
    :max-range (+ (* (width paragraph) zoom) 40))
  (set-vertical-scroll-parameters pane
    :max-range (+ (* par-h+d zoom) 40))
  (gp:with-graphics-translation (pane 20 20)
    (gp:with-graphics-scale (pane zoom zoom)
      (when (member :paragraph-box clues)
	(gp:draw-rectangle pane 0 0 (width paragraph) par-h+d
	  :foreground :red
	  :scale-thickness nil))
      (when-let (lines (lines layout))
	(loop :for rest :on lines
	      :for line := (car rest)
	      :for x := (x line)
	      :for y := (+ par-y (y line))
	      :when (member :line-boxes clues)
		:do (gp:draw-rectangle pane
			x
			(- y (height line))
			(width line)
			(+ (height line) (depth line))
		      :foreground :blue
		      :scale-thickness nil)
	      :when (member :over/underfull-boxes clues)
		:if (> (width line) (width paragraph))
		  :do (gp:draw-rectangle pane
			  (+ x (width line) 5)
			  (- y (height line))
			  5
			  (+ (height line) (depth line))
			:foreground :orange
			:scale-thickness nil :filled t)
		:else :if (and (cdr rest) ;; not the last one
			       (eq (disposition-type (disposition paragraph))
				   :justified)
			       (< (width line) (width paragraph)))
		  :do (gp:draw-rectangle pane
			  (+ (width paragraph) 5)
			  (- y (height line))
			  5
			  (+ (height line) (depth line))
			:foreground :orange
			:scale-thickness nil :filled nil)
	      :when (member :overshrunk/stretched-boxes clues)
		:if ($< (effective-scale line) (scale line))
		  :do (gp:draw-polygon pane
			  (list (+ (width paragraph) 5)
				(- y (height line))
				(+ (width paragraph) 11)
				(- y (height line))
				(+ (width paragraph) 8)
				(+ y (depth line)))
			  :foreground :blue
			  :scale-thickness nil :filled t :closed t)
		:else :if ($< (scale line) -1)
		  :do (gp:draw-polygon pane
			  (list (+ (width paragraph) 5)
				(- y (height line))
				(+ (width paragraph) 11)
				(- y (height line))
				(+ (width paragraph) 8)
				(+ y (depth line)))
			  :foreground :blue
			  :scale-thickness nil :filled nil :closed t)
		:else :if ($> (effective-scale line) (scale line))
		  :do (gp:draw-polygon pane
			  (list (+ (width paragraph) 5)
				(+ y (depth line))
				(+ (width paragraph) 11)
				(+ y (depth line))
				(+ (width paragraph) 8)
				(- y (height line)))
			:foreground :blue
			:scale-thickness nil :filled t :closed t)
		:else :if ($> (scale line) 1)
		  :do (gp:draw-polygon pane
			  (list (+ (width paragraph) 5)
				(+ y (depth line))
				(+ (width paragraph) 11)
				(+ y (depth line))
				(+ (width paragraph) 8)
				(- y (height line)))
			:foreground :blue
			:scale-thickness nil :filled nil :closed t)
	      :when (member :baselines clues)
		:do (gp:draw-line pane x y (+ x (width line)) y
		      :foreground :purple
		      :scale-thickness nil)
	      :when (or (member :characters clues)
			(member :character-boxes clues))
		:do (mapc (lambda (item)
			    (cond ((typep (object item)
					  'tfm:character-metrics)
				   (when (member :character-boxes clues)
				     (gp:draw-rectangle pane
					 (+ x (x item))
					 (- y (height item))
					 (width item)
					 (+ (height item)
					    (depth item))
				       :scale-thickness nil))
				   (when (member :characters clues)
				     (gp:draw-character pane
					 (aref *lm-ec*
					       (tfm:code (object item)))
					 (+ x (x item))
					 y)))
				  ((member (object item)
					   '(:explicit-hyphenation-clue
					     :hyphenation-clue))
				   (when (member :hyphenation-points clues)
				     (gp:draw-polygon pane
				       (list (+ x (x item)) y
					     (+ x (x item) -3) (+ y 5)
					     (+ x (x item) +3) (+ y 5))
				       :filled t
				       :foreground (if (eq (object item)
							   :hyphenation-clue)
						     :orange
						     :blue))))
				  ((whitespacep item)
				   (when (member :river-beds clues)
				     (gp:draw-circle
				      pane
				      (+ x (x item) (/ (width item) 2)) y 1
				      :filled t :foreground :red)))))
		      (items line)))
	;; #### FIXME: see PIN-LINE comment about the beds boards.
	(when (and (button-selected
		    (rivers-detection (rivers-interface interface)))
		   rivers)
	  (maphash (lambda (source arms)
		     (mapc (lambda (arm &aux (mouth (mouth arm)))
			     (gp:draw-line pane
				 (+ (x (board source))
				    (x source)
				    (/ (width source) 2))
				 (+ par-y (y (board source)) (y source))
				 (+ (x (board mouth))
				    (x mouth)
				    (/ (width mouth) 2))
				 (+ par-y (y (board mouth)) (y mouth))
			       :foreground :red :scale-thickness nil))
		       arms))
		   rivers))))))


;; Layouts

(defun next-layout
    (op interface
     &aux (layouts-# (layouts-# (breakup (paragraph interface))))
	  (layout (layout interface)))
  "Select the next OP layout."
  (unless (zerop layouts-#)
    (setq layout (1+ (mod (1- (funcall op layout)) layouts-#)))
    (setf (layout interface) layout)
    (when (button-selected (rivers-detection (rivers-interface interface)))
      (remake-rivers interface))
    (setf (titled-object-title (view interface))
	  (format nil "Layout ~D/~D" layout layouts-#))
    (gp:invalidate-rectangle (view interface))))


;; Tooltips

(defparameter *interface-tooltips*
  '(:layout-1 "Display previous layout."
    :layout+1 "Display next layout."))

(defparameter *tooltips*
<<<<<<< HEAD
  `(,@*fixed-tooltips* ,@*fit-tooltips* ,@*kp-tooltips* ,@*kpx-tooltips*
=======
  `(,@*interface-tooltips*
    ,@*fixed-tooltips* ,@*fit-tooltips* ,@*kp-tooltips*
>>>>>>> d706763b
    ,@*disposition-options-tooltips*)
  "The GUI's tooltips.")

(defun show-help (interface pane type key)
  "The GUI's help callback."
  (declare (ignore interface pane))
  (case type
    (:tooltip
     (typecase key
       (symbol (cadr (member key *tooltips*)))))))

;; Properties
(defun display-properties
    (pane x y
     &aux (interface (top-level-interface pane))
	  (zoom (/ (range-slug-start (zoom interface)) 100))
	  (paragraph (paragraph interface))
	  (layout-# (1- (layout interface)))
	  (layout (when (<= 0 layout-#)
		    (get-layout layout-# (breakup paragraph)))))
  "Display the properties of the paragraph, or the line clicked on."
  (when (member :properties-tooltips (choice-selected-items (clues interface)))
    (setq x (/ (- x 20) zoom) y (/ (- y 20) zoom))
    (decf y (height layout))
    (if (and (<= x 0) (<= y (depth layout)))
      (display-tooltip pane
	:text (properties paragraph
		:layout-# (when (<= 0 layout-#) layout-#)))
      (let ((line (when (and (>= x 0) (<= x (width paragraph)))
		    (find-if (lambda (line)
			       (and (>= y (- (y line) (height line)))
				    (<= y (+ (y line) (depth line)))))
			     (lines layout)))))
	(if line
	  (display-tooltip pane :text (properties line))
	  (display-tooltip pane))))))

;; Rivers detection
(defun set-rivers-detection
    (value interface
     &aux (detectionp (button-selected value))
	  (main-interface (main-interface interface)))
  "Toggle rivers detection."
  (when (and detectionp (null (rivers main-interface)))
    (remake-rivers main-interface))
  (setf (simple-pane-enabled (rivers-angle interface)) detectionp)
  (gp:invalidate-rectangle (view main-interface)))

(defun set-rivers-angle
    (pane value status
     &aux (main-interface (main-interface (top-level-interface pane))))
  "Set the rivers detection angle threshold to VALUE in PANE's context."
  (declare (ignore status))
  (setf (titled-object-title pane) (format nil "Angle: ~D°" value))
  (remake-rivers main-interface)
  (gp:invalidate-rectangle (view main-interface)))

(define-interface rivers-detection ()
  ((main-interface :reader main-interface))
  (:panes
   (rivers-detection check-button
     :text "Detect rivers"
     :selection-callback 'set-rivers-detection
     :retract-callback 'set-rivers-detection
     :callback-type :item-interface
     :reader rivers-detection)
   (rivers-angle slider
     :title "Angle: 0°"
     :orientation :horizontal
     :visible-min-width 250
     :visible-max-width 250
     :start 0
     :end 45
     :slug-start 0
     :tick-frequency 0
     :enabled nil
     :callback 'set-rivers-angle
     :reader rivers-angle))
  (:layouts
   (main column-layout
     '(rivers-detection rivers-angle)))
  (:default-initargs
   :title "Rivers Detection"
   :window-styles '(:always-on-top t :toolbox t)))

;; Menus
(defun tools-menu-callback (data interface)
  "Display the rivers interface." ;; Currently what the only button does.
  (declare (ignore data))
  (display (rivers-interface interface) :owner interface))

(defun text-menu-callback
    (data interface &aux (context (context interface)))
  "Reset the source text." ;; Currently what the only button does.
  (declare (ignore data))
  (setf (nlstring context) (make-nlstring :text *text* :language *language*))
  ;; #### NOTE: the language menu's selection is updated on pop-up.
  (setf (editor-pane-text (text interface)) (text context))
  (update interface))

(defun language-menu-callback (data interface)
  "Change the current text's language."
  (setf (language (nlstring (context interface))) data)
  (update interface))

(defun language-menu-popup-callback (component)
  "Update the language popup to the current language."
  (setf (choice-selection component)
	(position
	 (language (context (element-interface-for-callback component)))
	 *languages*
	 :key #'car)))

;; Interface
(define-interface etap ()
  ((context :initform *context* :initarg :context :reader context)
   (paragraph :accessor paragraph)
   (layout :initform 0 :accessor layout)
   (rivers :documentation "The paragraph's detected rivers."
	   :initform nil
	   :accessor rivers)
   (rivers-interface :initform (make-instance 'rivers-detection)
		     :reader rivers-interface))
  (:menus
   (tools-menu "Tools" (:rivers-detection)
     :print-function 'title-capitalize
     :callback 'tools-menu-callback)
   (text-menu nil ;; Ignore popup menu's title
    (:reset)
    :print-function 'title-capitalize
    :callback 'text-menu-callback)
   (language-menu nil ;; Ignore popup menu's title
     nil)) ;; The items will be created dynamically in INTERFACE-DISPLAY.
  (:menu-bar tools-menu)
  (:panes
   (algorithms tab-layout
     :title "Algorithms"
     :visible-max-width nil
     :combine-child-constraints t
     :items '((:fixed fixed-settings)
	      (:fit fit-settings)
	      (:barnett barnett-settings)
	      (:duncan duncan-settings)
	      (:knuth-plass kp-settings)
	      (:kpx kpx-settings))
     :print-function (lambda (item) (title-capitalize (car item)))
     :visible-child-function 'second
     :selection-callback 'set-algorithm
     :reader algorithms)
   (fixed-fallback radio-button-panel
     :layout-class 'column-layout
     :visible-max-height nil
     :title "Fallback" :title-position :frame
     :items *fixed-fallbacks*
     :help-keys *fixed-fallbacks-help-keys*
     :print-function 'title-capitalize
     :selection-callback 'set-fixed-algorithm
     :reader fixed-fallback)
   (fixed-options check-button-panel
     :layout-class 'column-layout
     :visible-max-height nil
     :title "Options" :title-position :frame
     :items *fixed-options*
     :help-keys *fixed-options-help-keys*
     :print-function (lambda (item) (title-capitalize (car item)))
     :selection-callback 'set-fixed-algorithm
     :retract-callback 'set-fixed-algorithm
     :reader fixed-options)
   (fixed-width-offset slider
     :title (format nil "Width Offset: ~Dpt (~Fcm))"
	      (caliber-default *fixed-width-offset*)
	      (/ (caliber-default *fixed-width-offset*) 28.452755))
     :orientation :horizontal
     :visible-min-width 220
     :start (caliber-min *fixed-width-offset*)
     :end (caliber-max *fixed-width-offset*)
     :slug-start (caliber-default *fixed-width-offset*)
     :tick-frequency 0
     :callback 'set-fixed-width-offset
     :reader fixed-width-offset)
   (fit-variant radio-button-panel
     :layout-class 'column-layout
     :visible-max-height nil
     :title "Variant" :title-position :frame
     :items *fit-variants*
     :help-keys *fit-variants-help-keys*
     :print-function 'title-capitalize
     :selection-callback 'set-fit-algorithm
     :reader fit-variant)
   (fit-fallback radio-button-panel
     :layout-class 'column-layout
     :visible-max-height nil
     :title "Fallback" :title-position :frame
     :items *fit-fallbacks*
     :help-keys *fit-fallbacks-help-keys*
     :print-function 'title-capitalize
     :selection-callback 'set-fit-algorithm
     :reader fit-fallback)
   (fit-options check-button-panel
     :layout-class 'column-layout
     :title "Options" :title-position :frame
     :items *fit-options*
     :help-keys *fit-options-help-keys*
     :print-function (lambda (item) (title-capitalize (car item)))
     :selection-callback 'set-fit-algorithm
     :retract-callback 'set-fit-algorithm
     :reader fit-options)
   (fit-discriminating-function option-pane
     :title "Discriminating Function:"
     :items *fit-discriminating-functions*
     :print-function 'title-capitalize
     :selection-callback 'set-fit-algorithm
     :reader fit-discriminating-function)
   (fit-line-penalty slider
     :title (format nil "Line Penalty: ~D"
	      (caliber-default *fit-line-penalty*))
     :orientation :horizontal
     :visible-min-width 220
     :start (caliber-min *fit-line-penalty*)
     :end (caliber-max *fit-line-penalty*)
     :slug-start (caliber-default *fit-line-penalty*)
     :tick-frequency 0
     :callback 'set-fit-line-penalty
     :reader fit-line-penalty)
   (fit-hyphen-penalty slider
     :title (format nil "Hyphen Penalty: ~D"
	      (caliber-default *fit-hyphen-penalty*))
     :orientation :horizontal
     :visible-min-width 220
     :start (caliber-min *fit-hyphen-penalty*)
     :end (caliber-max *fit-hyphen-penalty*)
     :slug-start (caliber-default *fit-hyphen-penalty*)
     :tick-frequency 0
     :callback 'set-fit-hyphen-penalty
     :reader fit-hyphen-penalty)
   (fit-explicit-hyphen-penalty slider
     :title (format nil "Explicit-Hyphen Penalty: ~D"
	      (caliber-default *fit-explicit-hyphen-penalty*))
     :orientation :horizontal
     :visible-min-width 220
     :start (caliber-min *fit-explicit-hyphen-penalty*)
     :end (caliber-max *fit-explicit-hyphen-penalty*)
     :slug-start (caliber-default *fit-explicit-hyphen-penalty*)
     :tick-frequency 0
     :callback 'set-fit-explicit-hyphen-penalty
     :reader fit-explicit-hyphen-penalty)
   (fit-width-offset slider
     :title (format nil "Width Offset: ~Dpt (~Fcm))"
	      (caliber-default *fit-width-offset*)
	      (/ (caliber-default *fit-width-offset*) 28.452755))
     :orientation :horizontal
     :visible-min-width 220
     :start (caliber-min *fit-width-offset*)
     :end (caliber-max *fit-width-offset*)
     :slug-start (caliber-default *fit-width-offset*)
     :tick-frequency 0
     :callback 'set-fit-width-offset
     :reader fit-width-offset)
   (duncan-discriminating-function option-pane
     :title "Discriminating Function:"
     :items *duncan-discriminating-functions*
     :print-function 'title-capitalize
     :selection-callback 'set-duncan-algorithm
     :reader duncan-discriminating-function)
   (kp-variant radio-button-panel
     :layout-class 'column-layout
     :visible-max-height nil
     :title "Variant" :title-position :frame
     :items *kp-variants*
     :help-keys *kp-variants-help-keys*
     :print-function 'title-capitalize
     :selection-callback 'set-kp-algorithm
     :reader kp-variant)
   (kp-line-penalty slider
     :title (format nil "Line Penalty: ~D"
	      (caliber-default *kp-line-penalty*))
     :orientation :horizontal
     :visible-min-width 220
     :start (caliber-min *kp-line-penalty*)
     :end (caliber-max *kp-line-penalty*)
     :slug-start (caliber-default *kp-line-penalty*)
     :tick-frequency 0
     :callback 'set-kp-line-penalty
     :reader kp-line-penalty)
   (kp-hyphen-penalty slider
     :title (format nil "Hyphen Penalty: ~D"
	      (caliber-default *kp-hyphen-penalty*))
     :orientation :horizontal
     :visible-min-width 220
     :start (caliber-min *kp-hyphen-penalty*)
     :end (caliber-max *kp-hyphen-penalty*)
     :slug-start (caliber-default *kp-hyphen-penalty*)
     :tick-frequency 0
     :callback 'set-kp-hyphen-penalty
     :reader kp-hyphen-penalty)
   (kp-explicit-hyphen-penalty slider
     :title (format nil "Explicit Hyphen Penalty: ~D"
	      (caliber-default *kp-explicit-hyphen-penalty*))
     :orientation :horizontal
     :visible-min-width 220
     :start (caliber-min *kp-explicit-hyphen-penalty*)
     :end (caliber-max *kp-explicit-hyphen-penalty*)
     :slug-start (caliber-default *kp-explicit-hyphen-penalty*)
     :tick-frequency 0
     :callback 'set-kp-explicit-hyphen-penalty
     :reader kp-explicit-hyphen-penalty)
   (kp-adjacent-demerits slider
     :title (format nil "Adjacent Demerits: ~D"
	      (caliber-default *kp-adjacent-demerits*))
     :orientation :horizontal
     :visible-min-width 220
     :start (caliber-min *kp-adjacent-demerits*)
     :end (caliber-max *kp-adjacent-demerits*)
     :slug-start (caliber-default *kp-adjacent-demerits*)
     :tick-frequency 0
     :callback 'set-kp-adjacent-demerits
     :reader kp-adjacent-demerits)
   (kp-double-hyphen-demerits slider
     :title (format nil "Double Hyphen Demerits: ~D"
	      (caliber-default *kp-double-hyphen-demerits*))
     :orientation :horizontal
     :visible-min-width 220
     :start (caliber-min *kp-double-hyphen-demerits*)
     :end (caliber-max *kp-double-hyphen-demerits*)
     :slug-start (caliber-default *kp-double-hyphen-demerits*)
     :tick-frequency 0
     :callback 'set-kp-double-hyphen-demerits
     :reader kp-double-hyphen-demerits)
   (kp-final-hyphen-demerits slider
     :title (format nil "Final Hyphen Demerits: ~D"
	      (caliber-default *kp-final-hyphen-demerits*))
     :orientation :horizontal
     :visible-min-width 220
     :start (caliber-min *kp-final-hyphen-demerits*)
     :end (caliber-max *kp-final-hyphen-demerits*)
     :slug-start (caliber-default *kp-final-hyphen-demerits*)
     :tick-frequency 0
     :callback 'set-kp-final-hyphen-demerits
     :reader kp-final-hyphen-demerits)
   (kp-pre-tolerance slider
     :title (format nil "Pre Tolerance: ~D"
	      (caliber-default *kp-pre-tolerance*))
     :orientation :horizontal
     :visible-min-width 220
     :start (caliber-min *kp-pre-tolerance*)
     :end (caliber-max *kp-pre-tolerance*)
     :slug-start (caliber-default *kp-pre-tolerance*)
     :tick-frequency 0
     :callback 'set-kp-pre-tolerance
     :reader kp-pre-tolerance)
   (kp-tolerance slider
     :title (format nil "Tolerance: ~D" (caliber-default *kp-tolerance*))
     :orientation :horizontal
     :visible-min-width 220
     :start (caliber-min *kp-tolerance*)
     :end (caliber-max *kp-tolerance*)
     :slug-start (caliber-default *kp-tolerance*)
     :tick-frequency 0
     :callback 'set-kp-tolerance
     :reader kp-tolerance)
   (kp-emergency-stretch slider
     :title (format nil "Emergency Stretch: ~D"
	      (caliber-default *kp-emergency-stretch*))
     :orientation :horizontal
     :visible-min-width 220
     :start (caliber-min *kp-emergency-stretch*)
     :end (caliber-max *kp-emergency-stretch*)
     :slug-start (caliber-default *kp-emergency-stretch*)
     :tick-frequency 0
     :callback 'set-kp-emergency-stretch
     :reader kp-emergency-stretch)
   (kp-looseness slider
     :title (format nil "Looseness: ~D"
	      (caliber-default *kp-looseness*))
     :orientation :horizontal
     :visible-min-width 220
     :start (caliber-min *kp-looseness*)
     :end (caliber-max *kp-looseness*)
     :slug-start (caliber-default *kp-looseness*)
     :tick-frequency 0
     :callback 'set-kp-looseness
     :reader kp-looseness)
   (kpx-variant radio-button-panel
     :layout-class 'column-layout
     :visible-max-height nil
     :title "Variant" :title-position :frame
     :items *kpx-variants*
     :help-keys *kpx-variants-help-keys*
     :print-function 'title-capitalize
     :selection-callback 'set-kpx-algorithm
     :reader kpx-variant)
   (kpx-line-penalty slider
     :title (format nil "Line Penalty: ~D"
	      (caliber-default *kpx-line-penalty*))
     :orientation :horizontal
     :visible-min-width 220
     :start (caliber-min *kpx-line-penalty*)
     :end (caliber-max *kpx-line-penalty*)
     :slug-start (caliber-default *kpx-line-penalty*)
     :tick-frequency 0
     :callback 'set-kpx-line-penalty
     :reader kpx-line-penalty)
   (kpx-hyphen-penalty slider
     :title (format nil "Hyphen Penalty: ~D"
	      (caliber-default *kpx-hyphen-penalty*))
     :orientation :horizontal
     :visible-min-width 220
     :start (caliber-min *kpx-hyphen-penalty*)
     :end (caliber-max *kpx-hyphen-penalty*)
     :slug-start (caliber-default *kpx-hyphen-penalty*)
     :tick-frequency 0
     :callback 'set-kpx-hyphen-penalty
     :reader kpx-hyphen-penalty)
   (kpx-explicit-hyphen-penalty slider
     :title (format nil "Explicit Hyphen Penalty: ~D"
	      (caliber-default *kpx-explicit-hyphen-penalty*))
     :orientation :horizontal
     :visible-min-width 220
     :start (caliber-min *kpx-explicit-hyphen-penalty*)
     :end (caliber-max *kpx-explicit-hyphen-penalty*)
     :slug-start (caliber-default *kpx-explicit-hyphen-penalty*)
     :tick-frequency 0
     :callback 'set-kpx-explicit-hyphen-penalty
     :reader kpx-explicit-hyphen-penalty)
   (kpx-adjacent-demerits slider
     :title (format nil "Adjacent Demerits: ~D"
	      (caliber-default *kpx-adjacent-demerits*))
     :orientation :horizontal
     :visible-min-width 220
     :start (caliber-min *kpx-adjacent-demerits*)
     :end (caliber-max *kpx-adjacent-demerits*)
     :slug-start (caliber-default *kpx-adjacent-demerits*)
     :tick-frequency 0
     :callback 'set-kpx-adjacent-demerits
     :reader kpx-adjacent-demerits)
   (kpx-double-hyphen-demerits slider
     :title (format nil "Double Hyphen Demerits: ~D"
	      (caliber-default *kpx-double-hyphen-demerits*))
     :orientation :horizontal
     :visible-min-width 220
     :start (caliber-min *kpx-double-hyphen-demerits*)
     :end (caliber-max *kpx-double-hyphen-demerits*)
     :slug-start (caliber-default *kpx-double-hyphen-demerits*)
     :tick-frequency 0
     :callback 'set-kpx-double-hyphen-demerits
     :reader kpx-double-hyphen-demerits)
   (kpx-final-hyphen-demerits slider
     :title (format nil "Final Hyphen Demerits: ~D"
	      (caliber-default *kpx-final-hyphen-demerits*))
     :orientation :horizontal
     :visible-min-width 220
     :start (caliber-min *kpx-final-hyphen-demerits*)
     :end (caliber-max *kpx-final-hyphen-demerits*)
     :slug-start (caliber-default *kpx-final-hyphen-demerits*)
     :tick-frequency 0
     :callback 'set-kpx-final-hyphen-demerits
     :reader kpx-final-hyphen-demerits)
   (kpx-similar-demerits slider
     :title (format nil "Similar Demerits: ~D"
	      (caliber-default *kpx-similar-demerits*))
     :orientation :horizontal
     :visible-min-width 220
     :start (caliber-min *kpx-similar-demerits*)
     :end (caliber-max *kpx-similar-demerits*)
     :slug-start (caliber-default *kpx-similar-demerits*)
     :tick-frequency 0
     :callback 'set-kpx-similar-demerits
     :reader kpx-similar-demerits)
   (kpx-pre-tolerance slider
     :title (format nil "Pre Tolerance: ~D"
	      (caliber-default *kpx-pre-tolerance*))
     :orientation :horizontal
     :visible-min-width 220
     :start (caliber-min *kpx-pre-tolerance*)
     :end (caliber-max *kpx-pre-tolerance*)
     :slug-start (caliber-default *kpx-pre-tolerance*)
     :tick-frequency 0
     :callback 'set-kpx-pre-tolerance
     :reader kpx-pre-tolerance)
   (kpx-tolerance slider
     :title (format nil "Tolerance: ~D" (caliber-default *kpx-tolerance*))
     :orientation :horizontal
     :visible-min-width 220
     :start (caliber-min *kpx-tolerance*)
     :end (caliber-max *kpx-tolerance*)
     :slug-start (caliber-default *kpx-tolerance*)
     :tick-frequency 0
     :callback 'set-kpx-tolerance
     :reader kpx-tolerance)
   (kpx-emergency-stretch slider
     :title (format nil "Emergency Stretch: ~D"
	      (caliber-default *kpx-emergency-stretch*))
     :orientation :horizontal
     :visible-min-width 220
     :start (caliber-min *kpx-emergency-stretch*)
     :end (caliber-max *kpx-emergency-stretch*)
     :slug-start (caliber-default *kpx-emergency-stretch*)
     :tick-frequency 0
     :callback 'set-kpx-emergency-stretch
     :reader kpx-emergency-stretch)
   (kpx-looseness slider
     :title (format nil "Looseness: ~D"
	      (caliber-default *kpx-looseness*))
     :orientation :horizontal
     :visible-min-width 220
     :start (caliber-min *kpx-looseness*)
     :end (caliber-max *kpx-looseness*)
     :slug-start (caliber-default *kpx-looseness*)
     :tick-frequency 0
     :callback 'set-kpx-looseness
     :reader kpx-looseness)
   (disposition radio-button-panel
     :layout-class 'column-layout
     :title "Disposition" :title-position :frame
     :visible-max-width nil
     :items *dispositions*
     :print-function 'title-capitalize
     :selection-callback 'set-disposition
     :reader disposition)
   (disposition-options check-button-panel
     :layout-class 'column-layout
     :title "Disposition Options" :title-position :frame
     :visible-max-width nil
     :items *disposition-options*
     :help-keys *disposition-options-help-keys*
     :print-function (lambda (item) (title-capitalize (car item)))
     :selection-callback 'set-disposition
     :retract-callback 'set-disposition
     :reader disposition-options-panel)
   (features check-button-panel
     :layout-class 'column-layout
     :title "Features" :title-position :frame
     :visible-max-width nil
     :visible-max-height nil
     :items *typesetting-features*
     :print-function (lambda (item) (title-capitalize (car item)))
     :selection-callback 'set-features
     :retract-callback 'set-features
     :reader features)
   (paragraph-width slider
     :title "Paragraph width: XXXpt (XXcm)"
     :orientation :horizontal
     :start *paragraph-min-width*
     :end *paragraph-max-width*
     :tick-frequency 0
     :callback 'set-paragraph-width
     :reader paragraph-width)
   (zoom slider
     :title "Paragraph zoom: XXX%"
     :orientation :horizontal
     :start (caliber-min *gui-zoom*)
     :end (caliber-max *gui-zoom*)
     :tick-frequency 0
     :callback 'set-zoom
     :reader zoom)
   (layout-1 push-button
     :text "<"
     :data #'1-
     :callback 'next-layout
     :help-key :layout-1)
   (layout+1 push-button
     :text ">"
     :data #'1+
     :callback 'next-layout
     :help-key :layout+1)
   (clues check-button-panel
     :layout-class 'column-layout
     :title "Characters and Clues" :title-position :frame
     :visible-max-width nil
     :visible-max-height nil
     :items '(:characters :hyphenation-points
	      :paragraph-box :line-boxes :character-boxes :baselines
	      :over/underfull-boxes :overshrunk/stretched-boxes
	      :properties-tooltips :river-beds)
     :print-function 'title-capitalize
     :selection-callback 'set-clues
     :retract-callback 'set-clues
     :reader clues)
   (text-button popup-menu-button :text "Source text" :menu text-menu)
   (language-button popup-menu-button :text "Language" :menu language-menu)
   (text editor-pane
     :visible-min-width '(character 80)
     ;;:visible-max-width '(character 80)
     :visible-min-height '(character 10)
     :visible-max-height '(character 30)
     :change-callback 'set-text
     :reader text)
   (view output-pane
     :title "Layout" :title-position :frame
     :font (gp:make-font-description :family "Latin Modern Roman"
	     :weight :normal :slant :roman :size 10)
     :visible-min-height 300
     :horizontal-scroll t
     :vertical-scroll t
     :display-callback 'render-view
     :reader view
     ;; :input-model '(((:button-1 :press) display-properties))))
     :input-model '((:motion display-properties))))
  (:layouts
   (main column-layout '(settings view))
   (settings row-layout '(settings-1 settings-2))
   (settings-1 column-layout '(options paragraph-width zoom layouts-ctrl)
     :reader settings-1)
   (layouts-ctrl row-layout '(layout-1 layout+1))
   (options row-layout '(options-1 options-2))
   (options-1 column-layout '(disposition disposition-options features))
   (options-2 column-layout '(clues))
   (settings-2 column-layout '(algorithms text-options text)
     :reader settings-2)
   (text-options row-layout '(text-button language-button))
   (fixed-settings row-layout '(fixed-fallback fixed-options fixed-parameters))
   (fixed-parameters column-layout
     '(fixed-width-offset)
     :title "Other Parameters"
     :title-position :frame
     :visible-max-height nil)
   (fit-settings row-layout
		 '(fit-variant fit-fallback fit-options fit-parameters))
   (fit-parameters column-layout
     '(fit-discriminating-function fit-line-penalty
       fit-hyphen-penalty fit-explicit-hyphen-penalty fit-width-offset)
     :title "Other Parameters"
     :title-position :frame
     :visible-max-height nil)
   (barnett-settings row-layout '())
   (duncan-settings row-layout '(duncan-discriminating-function))
   (kp-settings row-layout '(kp-variant kp-sliders))
   (kp-sliders grid-layout
     '(kp-line-penalty            kp-adjacent-demerits      kp-pre-tolerance
       kp-hyphen-penalty          kp-double-hyphen-demerits kp-tolerance
       kp-explicit-hyphen-penalty kp-final-hyphen-demerits  kp-emergency-stretch
       nil                        nil                       kp-looseness)
     :columns 3)
   (kpx-settings row-layout '(kpx-variant kpx-sliders))
   (kpx-sliders grid-layout
     '(kpx-line-penalty            kpx-adjacent-demerits      kpx-pre-tolerance
       kpx-hyphen-penalty          kpx-double-hyphen-demerits kpx-tolerance
       kpx-explicit-hyphen-penalty kpx-final-hyphen-demerits  kpx-emergency-stretch
       nil                         kpx-similar-demerits       kpx-looseness)
     :columns 3))
  (:default-initargs :title "Experimental Typesetting Algorithms Platform"))

(defmethod initialize-instance :after ((etap etap) &key zoom clues)
  "Adjust some creation-time GUI options.
This currently includes the initial ZOOMing factor and CLUES."
  (setf (titled-object-title (zoom etap))
	(format nil "Paragraph zoom: ~3D%" zoom))
  (setf (range-slug-start (zoom etap)) zoom)
  (setf (choice-selected-items (clues etap)) clues))


;; Interface display

(defun collect-options-indices (options choices)
  "Collect each CHOICES option's index in OPTIONS."
  (loop :for option :in choices
	:for i :from 0
	:when (cadr (member (car option) options))
	  :collect i))

(defun set-choice-selection (pane options choices)
  "Set PANE's choice selection from CHOICES in OPTIONS."
  (setf (choice-selection pane) (collect-options-indices options choices)))

(defmethod interface-display :before
    ((etap etap) &aux (context (context etap)))
  "Prepare ETAP GUI for display."
  (setf (slot-value (rivers-interface etap) 'main-interface) etap)
  ;; #### NOTE: this menu's selection is updated on pop-up.
  (setf (menu-items (slot-value etap 'language-menu))
	(list (make-instance 'menu-component
		:items (mapcar #'car *languages*)
		:interaction :single-selection
		:print-function 'title-capitalize
		:callback 'language-menu-callback
		:popup-callback 'language-menu-popup-callback)))
  (let ((algorithm (algorithm-type (algorithm context)))
	(options (algorithm-options (algorithm context))))
    (macrolet
	((set-variant (prefix)
	   (let ((accessor (intern (concatenate 'string
				     (string prefix) "-VARIANT")))
		 (choices (intern (concatenate 'string
				    "*" (string prefix) "-VARIANTS*"))))
	     `(setf (choice-selected-item (,accessor etap))
		    (or (cadr (member :variant options)) (car ,choices)))))
	 (set-fallback (prefix)
	   (let ((accessor (intern (concatenate 'string
				     (string prefix) "-FALLBACK")))
		 (choices (intern (concatenate 'string
				    "*" (string prefix) "-FALLBACKS*"))))
	     `(setf (choice-selected-item (,accessor etap))
		    (or (cadr (member :fallback options)) (car ,choices)))))
	 (set-options (prefix)
	   (let ((accessor (intern (concatenate 'string
				     (string prefix) "-OPTIONS")))
		 (choices (intern (concatenate 'string
				    "*" (string prefix) "-OPTIONS*"))))
	     `(set-choice-selection (,accessor etap) options ,choices)))
	 (set-slider (prefix key)
	   (let ((accessor (intern (concatenate 'string
				     (string prefix) "-" (string key))))
		 (caliber (intern (concatenate 'string
				    "*" (string prefix) "-" (string key) "*"))))
	     `(progn
		(setf (range-slug-start (,accessor etap))
		      (or (cadr (member ,key options))
			  (caliber-default ,caliber)))
		(setf (titled-object-title (,accessor etap))
		      (format nil "~A: ~D"
			,(title-capitalize key)
			(range-slug-start (,accessor etap)))))))
	 (set-sliders (prefix &rest sliders)
	   `(progn ,@(mapcar (lambda (slider) `(set-slider ,prefix ,slider))
		       sliders)))
	 (set-choice (prefix key)
	   (let ((accessor
		   (intern (concatenate 'string
			     (string prefix) "-" (string key))))
		 (choices
		   (intern (concatenate 'string
			     "*" (string prefix) "-" (string key) "S*"))))
	     `(setf (choice-selected-item (,accessor etap))
		    (or (cadr (member ,key options)) (car ,choices))))))
      (case algorithm
	(:fixed
	 (setf (choice-selection (algorithms etap)) 0)
	 (set-fallback fixed)
	 (set-options fixed)
	 ;; SET-SLIDER doesn't handle more informative titles than just
	 ;; displaying the values.
	 (setf (range-slug-start (fixed-width-offset etap))
	       (or (cadr (member :width-offset options))
		   (caliber-default *fixed-width-offset*)))
	 (setf (titled-object-title (fixed-width-offset etap))
	       (format nil "Width Offset: ~Dpt (~Fcm)"
		 (range-slug-start (fixed-width-offset etap))
		 (/ (range-slug-start (fixed-width-offset etap)) 28.452755))))
	(:fit
	 (setf (choice-selection (algorithms etap)) 1)
	 (set-variant fit)
	 (set-fallback fit)
	 (set-options fit)
	 (set-choice fit :discriminating-function)
	 (set-sliders fit :line-penalty
	   :hyphen-penalty :explicit-hyphen-penalty)
	 ;; SET-SLIDER doesn't handle more informative titles than just
	 ;; displaying the values.
	 (setf (range-slug-start (fit-width-offset etap))
	       (or (cadr (member :width-offset options))
		   (caliber-default *fit-width-offset*)))
	 (setf (titled-object-title (fit-width-offset etap))
	       (format nil "Width Offset: ~Dpt (~Fcm)"
		 (range-slug-start (fit-width-offset etap))
		 (/ (range-slug-start (fit-width-offset etap)) 28.452755))))
	(:barnett
	 (setf (choice-selection (algorithms etap)) 2))
	(:duncan
	 (setf (choice-selection (algorithms etap)) 3)
	 (set-choice duncan :discriminating-function))
	(:knuth-plass
	 (setf (choice-selection (algorithms etap)) 4)
	 (set-variant kp)
	 (set-sliders kp
	   :line-penalty :hyphen-penalty :explicit-hyphen-penalty
	   :adjacent-demerits :double-hyphen-demerits :final-hyphen-demerits
	   :pre-tolerance :tolerance :emergency-stretch :looseness))
	(:kpx
	 (setf (choice-selection (algorithms etap)) 5)
	 (set-variant kpx)
	 (set-sliders kpx
	   :line-penalty :hyphen-penalty :explicit-hyphen-penalty
	   :adjacent-demerits :double-hyphen-demerits :final-hyphen-demerits
	   :similar-demerits
	   :pre-tolerance :tolerance :emergency-stretch :looseness)))))
  (setf (choice-selected-item (disposition etap))
	(disposition-type (disposition context)))
  (set-choice-selection (disposition-options-panel etap)
			(disposition-options (disposition context))
			*disposition-options*)
  (set-choice-selection (features etap)
			(features context)
			*typesetting-features*)
  (setf (range-slug-start (paragraph-width etap)) (paragraph-width context))
  (setf (titled-object-title (paragraph-width etap))
	(format nil "Paragraph width: ~Dpt (~,2Fcm)"
	  (paragraph-width context) (/ (paragraph-width context) 28.452755)))
  (setf (editor-pane-text (text etap)) (text context))
  (let ((size
	  (multiple-value-list (simple-pane-visible-size (settings-1 etap)))))
    (set-hint-table (settings-1 etap)
      `(:visible-min-width ,(car size) :visible-max-width t
	:visible-min-height ,(cadr size) :visible-max-height t)))
  (let ((size
	  (multiple-value-list (simple-pane-visible-size (settings-2 etap)))))
    (set-hint-table (settings-2 etap)
      `(:visible-min-height ,(cadr size) :visible-max-height t))))



;; ===========
;; Entry Point
;; ===========

(defun run (&key (context *context*) zoom (clues :characters))
  "Run ETAP's GUI for CONTEXT (the global context by default).
Optionally provide initial ZOOMing and CLUES (characters by default)."
  (calibrate-gui zoom)
  (unless (listp clues) (setq clues (list clues)))
  (display (make-instance 'etap
	     :context context
	     :zoom zoom
	     :clues clues
	     :help-callback 'show-help
	     :destroy-callback (lambda (interface)
				 (destroy (rivers-interface interface))))))<|MERGE_RESOLUTION|>--- conflicted
+++ resolved
@@ -473,12 +473,8 @@
     :layout+1 "Display next layout."))
 
 (defparameter *tooltips*
-<<<<<<< HEAD
-  `(,@*fixed-tooltips* ,@*fit-tooltips* ,@*kp-tooltips* ,@*kpx-tooltips*
-=======
   `(,@*interface-tooltips*
-    ,@*fixed-tooltips* ,@*fit-tooltips* ,@*kp-tooltips*
->>>>>>> d706763b
+    ,@*fixed-tooltips* ,@*fit-tooltips* ,@*kp-tooltips* ,@*kpx-tooltips*
     ,@*disposition-options-tooltips*)
   "The GUI's tooltips.")
 
