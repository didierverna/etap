(in-package :etap)

;; =========
;; Utilities
;; =========

(defun remake-rivers
    (interface &aux (rivers-interface (rivers-interface interface)))
  "Remake INTERFACE's rivers."
  (setf (rivers interface)
	(when (button-selected (rivers-detection (rivers-interface interface)))
	  (detect-rivers
	   (paragraph interface)
	   (range-slug-start (rivers-angle rivers-interface))))))

(defun remake-paragraph (interface)
  "Remake INTERFACE's paragaph."
  (setf (paragraph interface) (make-paragraph :context (context interface))))

(defun update (interface)
  "Update INTERFACE.
This remakes INTERFACE's paragraph and everything that depends on it,
and invalidates the view."
  (remake-paragraph interface)
  (remake-rivers interface)
  (gp:invalidate-rectangle (view interface)))

(eval-when (:compile-toplevel :load-toplevel :execute)
  (defun title-capitalize (title)
    "Capitalize TITLE and substitute dashes with spaces."
    (nsubstitute #\Space #\- (string-capitalize title))))


;; -------
;; Sliders
;; -------

(defmacro define-slider-callback
    (name &aux (name (string name))
	       (dash-position (position #\- name))
	       (prefix (subseq name 0 dash-position))
	       (generic (subseq name (1+ dash-position))))
  "Define a SET-NAME slider callback function.
NAME (a symbol) must be of the form PREFIX-PROPERTY."
    `(defun ,(intern (concatenate 'string "SET-" name)) (pane value status)
       (declare (ignore status))
       (setf (titled-object-title pane)
	     (format nil
		 ,(concatenate 'string (title-capitalize generic) ": ~D")
	       value))
       (,(intern (concatenate 'string "SET-" prefix "-ALGORITHM"))
	nil (top-level-interface pane))))

(defmacro define-slider-callbacks (&rest names)
  "Define slider callback functions for NAMES."
  `(progn ,@(mapcar (lambda (name) `(define-slider-callback ,name)) names)))

(defmacro slider-value (prefix key interface)
  "Return (:KEY (RANGE-SLUG-START (PREFIX-KEY INTERFACE)))."
  (let ((accessor (intern (concatenate 'string
			    (string prefix) "-" (string key)))))
    `(list ,key (range-slug-start (,accessor ,interface)))))


;; ------
;; Radios
;; ------

(defmacro radio-selection (prefix key interface)
  "Return (:KEY (CHOICE-SELECTED-ITEM (PREFIX-KEY INTERFACE)))."
  (let ((accessor (intern (concatenate 'string
			    (string prefix) "-" (string key)))))
    `(list ,key (choice-selected-item (,accessor ,interface)))))



;; =================
;; Interface Actions
;; =================

;; ----------
;; Algorithms
;; ----------

;; Fixed
(defun set-fixed-algorithm (value interface)
  "Set the current algorithm to Fixed in INTERFACE's context."
  (declare (ignore value))
  (setf (algorithm (context interface))
	(cons :fixed
	      (apply #'append
		(radio-selection fixed :fallback interface)
		(slider-value fixed :width-offset interface)
		(choice-selected-items (fixed-options interface)))))
  (update interface))

;; DEFINE-SLIDER-CALLBACK doesn't handle more informative titles than just
;; displaying the values.
(defun set-fixed-width-offset (pane value status)
  (declare (ignore status))
  (setf (titled-object-title pane)
	(format nil "Width Offset: ~Dpt (~Fcm)"
	  value (/ value 28.452755)))
  (set-fixed-algorithm nil (top-level-interface pane)))


;; Fit
(defun set-fit-algorithm (value interface)
  "Set the current algorithm to Fit in INTERFACE's context."
  (declare (ignore value))
  (setf (algorithm (context interface))
	(cons :fit
	      (apply #'append
		(radio-selection fit :variant interface)
		(radio-selection fit :fallback interface)
		(radio-selection fit :discriminating-function interface)
		(slider-value fit :line-penalty interface)
		(slider-value fit :hyphen-penalty interface)
		(slider-value fit :explicit-hyphen-penalty interface)
		(slider-value fit :width-offset interface)
		(choice-selected-items (fit-options interface)))))
  (update interface))

(define-slider-callback fit-line-penalty)
(define-slider-callback fit-hyphen-penalty)
(define-slider-callback fit-explicit-hyphen-penalty)
;; DEFINE-SLIDER-CALLBACK doesn't handle more informative titles than just
;; displaying the values.
(defun set-fit-width-offset (pane value status)
  (declare (ignore status))
  (setf (titled-object-title pane)
	(format nil "Width Offset: ~Dpt (~Fcm)"
	  value (/ value 28.452755)))
  (set-fit-algorithm nil (top-level-interface pane)))


;; Barnett
(defun set-barnett-algorithm (value interface)
  "Set the current algorithm to Barnett in INTERFACE's context."
  (declare (ignore value))
  (setf (algorithm (context interface)) '(:barnett))
  (update interface))


;; Duncan
(defun set-duncan-algorithm (value interface)
  "Set the current algorithm to Duncan in INTERFACE's context."
  (declare (ignore value))
  (setf (algorithm (context interface))
	(cons :duncan
	      (radio-selection duncan :discriminating-function interface)))
  (update interface))


;; Knuth-Plass
(defun set-kp-algorithm (value interface)
  "Set the current algorithm to Knuth-Plass in INTERFACE's context."
  (declare (ignore value))
  (setf (algorithm (context interface))
	(cons :knuth-plass
	      (append
	       (radio-selection kp :variant interface)
	       (slider-value kp :line-penalty interface)
	       (slider-value kp :hyphen-penalty interface)
	       (slider-value kp :explicit-hyphen-penalty interface)
	       (slider-value kp :adjacent-demerits interface)
	       (slider-value kp :double-hyphen-demerits interface)
	       (slider-value kp :final-hyphen-demerits interface)
	       (slider-value kp :pre-tolerance interface)
	       (slider-value kp :tolerance interface)
	       (slider-value kp :emergency-stretch interface)
	       (slider-value kp :looseness interface))))
  (update interface))

(define-slider-callbacks kp-line-penalty
  kp-hyphen-penalty kp-explicit-hyphen-penalty
  kp-adjacent-demerits kp-double-hyphen-demerits kp-final-hyphen-demerits
  kp-pre-tolerance kp-tolerance
  kp-emergency-stretch
  kp-looseness)


;; KPX
(defun set-kpx-algorithm (value interface)
  "Set the current algorithm to KPX in INTERFACE's context."
  (declare (ignore value))
  (setf (algorithm (context interface))
	(cons :kpx
	      (append
	       (radio-selection kpx :variant interface)
	       (slider-value kpx :line-penalty interface)
	       (slider-value kpx :hyphen-penalty interface)
	       (slider-value kpx :explicit-hyphen-penalty interface)
	       (slider-value kpx :adjacent-demerits interface)
	       (slider-value kpx :double-hyphen-demerits interface)
	       (slider-value kpx :final-hyphen-demerits interface)
	       (slider-value kpx :pre-tolerance interface)
	       (slider-value kpx :tolerance interface)
	       (slider-value kpx :emergency-stretch interface)
	       (slider-value kpx :looseness interface))))
  (update interface))

(define-slider-callbacks kpx-line-penalty
  kpx-hyphen-penalty kpx-explicit-hyphen-penalty
  kpx-adjacent-demerits kpx-double-hyphen-demerits kpx-final-hyphen-demerits
  kpx-pre-tolerance kpx-tolerance
  kpx-emergency-stretch
  kpx-looseness)


(defun set-algorithm (value interface)
  "Select algorithm specified by VALUE in INTERFACE."
  (case (car value)
    (:fixed (set-fixed-algorithm value interface))
    (:fit (set-fit-algorithm value interface))
    (:barnett (set-barnett-algorithm value interface))
    (:duncan (set-duncan-algorithm value interface))
    (:knuth-plass (set-kp-algorithm value interface))
    (:kpx (set-kpx-algorithm value interface))))


;; Other actions

(defun set-disposition (value interface)
  "Set the current disposition in INTERFACE's context."
  (declare (ignore value))
  (setf (disposition (context interface))
	`(,(choice-selected-item (disposition interface))
	  ,@(apply #'append
	      (choice-selected-items (disposition-options-panel interface)))))
  (update interface))

(defun set-features (value interface)
  "Set the current features in INTERFACE's context."
  (declare (ignore value))
  (setf (features (context interface))
	(apply #'append (choice-selected-items (features interface))))
  (update interface))

(defun set-text (pane point old-length new-length
		 &aux (interface (top-level-interface pane)))
  "Set editor PANE's current text in PANE's context."
  (declare (ignore point old-length new-length))
  (setf (text (nlstring (context interface))) (editor-pane-text pane))
  (update interface))

(defun set-paragraph-width
    (pane value status &aux (interface (top-level-interface pane)))
  "Set the current paragraph width to VALUE in PANE's context."
  (declare (ignore status))
  (setf (titled-object-title pane)
	(format nil "Paragraph width: ~Dpt (~,2Fcm)"
	  value (/ value 28.452755)))
  (setf (paragraph-width (context interface)) value)
  (update interface))

(defun set-zoom (pane value status)
  "Set PANE's zooming to to VALUE."
  (declare (ignore status))
  (setf (titled-object-title pane) (format nil "Paragraph zoom: ~3D%" value))
  (gp:invalidate-rectangle (view (top-level-interface pane))))

(defun set-clues (value interface)
  "Invalidate INTERFACE's view after a change to the clues."
  (declare (ignore value))
  (gp:invalidate-rectangle (view interface)))

(defun render-view
    (pane x y width height
     &aux (interface (top-level-interface pane))
	  (context (context interface))
	  (paragraph (paragraph interface))
	  (rivers (rivers interface))
	  (zoom (/ (range-slug-start (zoom interface)) 100))
	  (clues (choice-selected-items (clues interface))))
  "Render PANE's view, including paragraph, clues, etc."
  (declare (ignore x y width height))
  (set-horizontal-scroll-parameters pane
    :max-range (+ (* (width paragraph) zoom) 40))
  (set-vertical-scroll-parameters pane
    :max-range (+ (* (+ (height paragraph) (depth paragraph)) zoom) 40))
  (gp:with-graphics-translation (pane 20 20)
    (gp:with-graphics-scale (pane zoom zoom)
      (when (member :paragraph-box clues)
	(gp:draw-rectangle pane
	    0 0 (width paragraph) (+ (height paragraph) (depth paragraph))
	  :foreground :red
	  :scale-thickness nil))
      (when (pinned-lines paragraph)
	(loop :with par-y := (height (first (pinned-lines paragraph)))
	      :for pinned-lines :on (pinned-lines paragraph)
	      :for pinned-line := (car pinned-lines)
	      :for x := (x pinned-line)
	      :for y := (+ par-y (y pinned-line))
	      :when (member :line-boxes clues)
		:do (gp:draw-rectangle pane
			x
			(- y (height pinned-line))
			(width pinned-line)
			(+ (height pinned-line) (depth pinned-line))
		      :foreground :blue
		      :scale-thickness nil)
	      :when (member :over/underfull-boxes clues)
		:if (> (width pinned-line) (width paragraph))
		  :do (gp:draw-rectangle pane
			  (+ x (width pinned-line) 5)
			  (- y (height pinned-line))
			  5
			  (+ (height pinned-line) (depth pinned-line))
			:foreground :orange
			:scale-thickness nil :filled t)
		:else :if (and (cdr pinned-lines) ;; not the last one
			       (eq (disposition-type (disposition context))
				   :justified)
			       (< (width pinned-line) (width paragraph)))
		  :do (gp:draw-rectangle pane
			  (+ (width paragraph) 5)
			  (- y (height pinned-line))
			  5
			  (+ (height pinned-line) (depth pinned-line))
			:foreground :orange
			:scale-thickness nil :filled nil)
	      :when (member :overshrunk/stretched-boxes clues)
		:if ($< (effective-scale pinned-line) (scale pinned-line))
		  :do (gp:draw-polygon pane
			  (list (+ (width paragraph) 5)
				(- y (height pinned-line))
				(+ (width paragraph) 11)
				(- y (height pinned-line))
				(+ (width paragraph) 8)
				(+ y (depth pinned-line)))
			  :foreground :blue
			  :scale-thickness nil :filled t :closed t)
		:else :if ($< (scale pinned-line) -1)
		  :do (gp:draw-polygon pane
			  (list (+ (width paragraph) 5)
				(- y (height pinned-line))
				(+ (width paragraph) 11)
				(- y (height pinned-line))
				(+ (width paragraph) 8)
				(+ y (depth pinned-line)))
			  :foreground :blue
			  :scale-thickness nil :filled nil :closed t)
		:else :if ($> (effective-scale pinned-line) (scale pinned-line))
		  :do (gp:draw-polygon pane
			  (list (+ (width paragraph) 5)
				(+ y (depth pinned-line))
				(+ (width paragraph) 11)
				(+ y (depth pinned-line))
				(+ (width paragraph) 8)
				(- y (height pinned-line)))
			:foreground :blue
			:scale-thickness nil :filled t :closed t)
		:else :if ($> (scale pinned-line) 1)
		  :do (gp:draw-polygon pane
			  (list (+ (width paragraph) 5)
				(+ y (depth pinned-line))
				(+ (width paragraph) 11)
				(+ y (depth pinned-line))
				(+ (width paragraph) 8)
				(- y (height pinned-line)))
			:foreground :blue
			:scale-thickness nil :filled nil :closed t)
	      :when (member :baselines clues)
		:do (gp:draw-line pane x y (+ x (width pinned-line)) y
		      :foreground :purple
		      :scale-thickness nil)
	      :when (or (member :characters clues)
			(member :character-boxes clues))
		:do (mapc (lambda (object)
			    (cond ((pinned-character-p object)
				   (when (member :character-boxes clues)
				     (gp:draw-rectangle pane
					 (+ x (x object))
					 (- y (height object))
					 (width object)
					 (+ (height object)
					    (depth object))
				       :scale-thickness nil))
				   (when (member :characters clues)
				     (gp:draw-character pane
					 (aref *lm-ec*
					       (tfm:code
						(character-metrics object)))
					 (+ x (x object))
					 y)))
				  ((hyphenation-clue-p object)
				   (when (member :hyphenation-points clues)
				     (gp:draw-polygon pane
				       (list (+ x (x object)) y
					     (+ x (x object) -3) (+ y 5)
					     (+ x (x object) +3) (+ y 5))
				       :filled t
				       :foreground (if (explicitp object)
						     :blue
						     :orange))))
				  ((bedp object)
				   (when (member :river-beds clues)
				     (gp:draw-circle pane (+ x (x object)) y 1
				      :filled t :foreground :red)))))
		      (pinned-objects (line pinned-line))))
	;; #### FIXME: see PIN-LINE comment about the beds boards.
	(when rivers
	  (let ((par-y (height (first (pinned-lines paragraph)))))
	    (maphash (lambda (source arms)
		       (mapc (lambda (arm &aux (mouth (mouth arm)))
			       (gp:draw-line pane
				   (+ (x (board source)) (x source))
				   (+ par-y (y (board source)) (y source))
				   (+ (x (board mouth)) (x mouth))
				   (+ par-y (y (board mouth)) (y mouth))
				 :foreground :red :scale-thickness nil))
			 arms))
		     rivers)))))))


;; Tooltips
(defparameter *tooltips*
  `(,@*fixed-tooltips* ,@*fit-tooltips* ,@*kp-tooltips* ,@*kpx-tooltips*
    ,@*disposition-options-tooltips*)
  "The GUI's tooltips.")

(defun show-help (interface pane type key)
  "The GUI's help callback."
  (declare (ignore interface pane))
  (case type
    (:tooltip
     (typecase key
       (symbol (cadr (member key *tooltips*)))))))

;; Properties
(defun display-properties
    (pane x y
     &aux (interface (top-level-interface pane))
	  (zoom (/ (range-slug-start (zoom interface)) 100))
	  (paragraph (paragraph interface))
	  (pinned-lines (pinned-lines paragraph)))
  "Display the properties of the paragraph, or the line clicked on."
  (when (member :properties-tooltips (choice-selected-items (clues interface)))
    (setq x (/ (- x 20) zoom) y (/ (- y 20) zoom))
    (when pinned-lines (decf y (height (first (pinned-lines paragraph)))))
    (if (and (<= x 0) (<= y (depth paragraph)))
      (display-tooltip pane :text (properties paragraph))
      (let ((line (when (and (>= x 0) (<= x (width paragraph)))
		    (find-if (lambda (line)
			       (and (>= y (- (y line) (height line)))
				    (<= y (+ (y line) (depth line)))))
			     (pinned-lines paragraph)))))
	(if line
	  (display-tooltip pane :text (properties (line line)))
	  (display-tooltip pane))))))

;; Rivers detection
(defun set-rivers-detection
    (value interface
     &aux (detectionp (button-selected value))
	  (main-interface (main-interface interface)))
  "Toggle rivers detection."
  (setf (simple-pane-enabled (rivers-angle interface)) detectionp)
  (setf (beds (context main-interface)) detectionp)
  (update main-interface))

(defun set-rivers-angle
    (pane value status
     &aux (main-interface (main-interface (top-level-interface pane))))
  "Set the rivers detection angle threshold to VALUE in PANE's context."
  (declare (ignore status))
  (setf (titled-object-title pane) (format nil "Angle: ~D°" value))
  (remake-rivers main-interface)
  (gp:invalidate-rectangle (view main-interface)))

(define-interface rivers-detection ()
  ((main-interface :reader main-interface))
  (:panes
   (rivers-detection check-button
     :text "Detect rivers"
     :selection-callback 'set-rivers-detection
     :retract-callback 'set-rivers-detection
     :callback-type :item-interface
     :reader rivers-detection)
   (rivers-angle slider
     :title "Angle: 0°"
     :orientation :horizontal
     :visible-min-width 250
     :visible-max-width 250
     :start 0
     :end 45
     :slug-start 0
     :tick-frequency 0
     :enabled nil
     :callback 'set-rivers-angle
     :reader rivers-angle))
  (:layouts
   (main column-layout
     '(rivers-detection rivers-angle)))
  (:default-initargs
   :title "Rivers Detection"
   :window-styles '(:always-on-top t :toolbox t)))

;; Menus
(defun tools-menu-callback (data interface)
  "Display the rivers interface." ;; Currently what the only button does.
  (declare (ignore data))
  (display (rivers-interface interface) :owner interface))

(defun text-menu-callback
    (data interface &aux (context (context interface)))
  "Reset the source text." ;; Currently what the only button does.
  (declare (ignore data))
  (setf (nlstring context) (make-nlstring :text *text* :language *language*))
  ;; #### NOTE: the language menu's selection is updated on pop-up.
  (setf (editor-pane-text (text interface)) (text (nlstring context)))
  (update interface))

(defun language-menu-callback (data interface)
  "Change the current text's language."
  (setf (language (nlstring (context interface))) data)
  (update interface))

(defun language-menu-popup-callback (component)
  "Update the language popup to the current language."
  (setf (choice-selection component)
	(position (language (nlstring (context (element-interface-for-callback
						component))))
		  *languages*
		  :key #'car)))

;; Interface
(define-interface etap ()
  ((context :initform *context* :initarg :context :reader context)
   (paragraph :accessor paragraph)
   (rivers :documentation "The paragraph's detected rivers."
	   :initform nil
	   :accessor rivers)
   (rivers-interface :initform (make-instance 'rivers-detection)
		     :reader rivers-interface))
  (:menus
   (tools-menu "Tools" (:rivers-detection)
     :print-function 'title-capitalize
     :callback 'tools-menu-callback)
   (text-menu nil ;; Ignore popup menu's title
    (:reset)
    :print-function 'title-capitalize
    :callback 'text-menu-callback)
   (language-menu nil ;; Ignore popup menu's title
     nil)) ;; The items will be created dynamically in INTERFACE-DISPLAY.
  (:menu-bar tools-menu)
  (:panes
   (algorithms tab-layout
     :title "Algorithms"
     :visible-max-width nil
     :combine-child-constraints t
     :items '((:fixed fixed-settings)
	      (:fit fit-settings)
	      (:barnett barnett-settings)
	      (:duncan duncan-settings)
	      (:knuth-plass kp-settings)
	      (:kpx kpx-settings))
     :print-function (lambda (item) (title-capitalize (car item)))
     :visible-child-function 'second
     :selection-callback 'set-algorithm
     :reader algorithms)
   (fixed-fallback radio-button-panel
     :layout-class 'column-layout
     :visible-max-height nil
     :title "Fallback" :title-position :frame
     :items *fixed-fallbacks*
     :help-keys *fixed-fallbacks-help-keys*
     :print-function 'title-capitalize
     :selection-callback 'set-fixed-algorithm
     :reader fixed-fallback)
   (fixed-options check-button-panel
     :layout-class 'column-layout
     :visible-max-height nil
     :title "Options" :title-position :frame
     :items *fixed-options*
     :help-keys *fixed-options-help-keys*
     :print-function (lambda (item) (title-capitalize (car item)))
     :selection-callback 'set-fixed-algorithm
     :retract-callback 'set-fixed-algorithm
     :reader fixed-options)
   (fixed-width-offset slider
     :title (format nil "Width Offset: ~Dpt (~Fcm))"
	      (caliber-default *fixed-width-offset*)
	      (/ (caliber-default *fixed-width-offset*) 28.452755))
     :orientation :horizontal
     :visible-min-width 220
     :start (caliber-min *fixed-width-offset*)
     :end (caliber-max *fixed-width-offset*)
     :slug-start (caliber-default *fixed-width-offset*)
     :tick-frequency 0
     :callback 'set-fixed-width-offset
     :reader fixed-width-offset)
   (fit-variant radio-button-panel
     :layout-class 'column-layout
     :visible-max-height nil
     :title "Variant" :title-position :frame
     :items *fit-variants*
     :help-keys *fit-variants-help-keys*
     :print-function 'title-capitalize
     :selection-callback 'set-fit-algorithm
     :reader fit-variant)
   (fit-fallback radio-button-panel
     :layout-class 'column-layout
     :visible-max-height nil
     :title "Fallback" :title-position :frame
     :items *fit-fallbacks*
     :help-keys *fit-fallbacks-help-keys*
     :print-function 'title-capitalize
     :selection-callback 'set-fit-algorithm
     :reader fit-fallback)
   (fit-options check-button-panel
     :layout-class 'column-layout
     :title "Options" :title-position :frame
     :items *fit-options*
     :help-keys *fit-options-help-keys*
     :print-function (lambda (item) (title-capitalize (car item)))
     :selection-callback 'set-fit-algorithm
     :retract-callback 'set-fit-algorithm
     :reader fit-options)
   (fit-discriminating-function option-pane
     :title "Discriminating Function:"
     :items *fit-discriminating-functions*
     :print-function 'title-capitalize
     :selection-callback 'set-fit-algorithm
     :reader fit-discriminating-function)
   (fit-line-penalty slider
     :title (format nil "Line Penalty: ~D"
	      (caliber-default *fit-line-penalty*))
     :orientation :horizontal
     :visible-min-width 220
     :start (caliber-min *fit-line-penalty*)
     :end (caliber-max *fit-line-penalty*)
     :slug-start (caliber-default *fit-line-penalty*)
     :tick-frequency 0
     :callback 'set-fit-line-penalty
     :reader fit-line-penalty)
   (fit-hyphen-penalty slider
     :title (format nil "Hyphen Penalty: ~D"
	      (caliber-default *fit-hyphen-penalty*))
     :orientation :horizontal
     :visible-min-width 220
     :start (caliber-min *fit-hyphen-penalty*)
     :end (caliber-max *fit-hyphen-penalty*)
     :slug-start (caliber-default *fit-hyphen-penalty*)
     :tick-frequency 0
     :callback 'set-fit-hyphen-penalty
     :reader fit-hyphen-penalty)
   (fit-explicit-hyphen-penalty slider
     :title (format nil "Explicit-Hyphen Penalty: ~D"
	      (caliber-default *fit-explicit-hyphen-penalty*))
     :orientation :horizontal
     :visible-min-width 220
     :start (caliber-min *fit-explicit-hyphen-penalty*)
     :end (caliber-max *fit-explicit-hyphen-penalty*)
     :slug-start (caliber-default *fit-explicit-hyphen-penalty*)
     :tick-frequency 0
     :callback 'set-fit-explicit-hyphen-penalty
     :reader fit-explicit-hyphen-penalty)
   (fit-width-offset slider
     :title (format nil "Width Offset: ~Dpt (~Fcm))"
	      (caliber-default *fit-width-offset*)
	      (/ (caliber-default *fit-width-offset*) 28.452755))
     :orientation :horizontal
     :visible-min-width 220
     :start (caliber-min *fit-width-offset*)
     :end (caliber-max *fit-width-offset*)
     :slug-start (caliber-default *fit-width-offset*)
     :tick-frequency 0
     :callback 'set-fit-width-offset
     :reader fit-width-offset)
   (duncan-discriminating-function option-pane
     :title "Discriminating Function:"
     :items *duncan-discriminating-functions*
     :print-function 'title-capitalize
     :selection-callback 'set-duncan-algorithm
     :reader duncan-discriminating-function)
   (kp-variant radio-button-panel
     :layout-class 'column-layout
     :visible-max-height nil
     :title "Variant" :title-position :frame
     :items *kp-variants*
     :help-keys *kp-variants-help-keys*
     :print-function 'title-capitalize
     :selection-callback 'set-kp-algorithm
     :reader kp-variant)
   (kp-line-penalty slider
     :title (format nil "Line Penalty: ~D"
	      (caliber-default *kp-line-penalty*))
     :orientation :horizontal
     :visible-min-width 220
     :start (caliber-min *kp-line-penalty*)
     :end (caliber-max *kp-line-penalty*)
     :slug-start (caliber-default *kp-line-penalty*)
     :tick-frequency 0
     :callback 'set-kp-line-penalty
     :reader kp-line-penalty)
   (kp-hyphen-penalty slider
     :title (format nil "Hyphen Penalty: ~D"
	      (caliber-default *kp-hyphen-penalty*))
     :orientation :horizontal
     :visible-min-width 220
     :start (caliber-min *kp-hyphen-penalty*)
     :end (caliber-max *kp-hyphen-penalty*)
     :slug-start (caliber-default *kp-hyphen-penalty*)
     :tick-frequency 0
     :callback 'set-kp-hyphen-penalty
     :reader kp-hyphen-penalty)
   (kp-explicit-hyphen-penalty slider
     :title (format nil "Explicit Hyphen Penalty: ~D"
	      (caliber-default *kp-explicit-hyphen-penalty*))
     :orientation :horizontal
     :visible-min-width 220
     :start (caliber-min *kp-explicit-hyphen-penalty*)
     :end (caliber-max *kp-explicit-hyphen-penalty*)
     :slug-start (caliber-default *kp-explicit-hyphen-penalty*)
     :tick-frequency 0
     :callback 'set-kp-explicit-hyphen-penalty
     :reader kp-explicit-hyphen-penalty)
   (kp-adjacent-demerits slider
     :title (format nil "Adjacent Demerits: ~D"
	      (caliber-default *kp-adjacent-demerits*))
     :orientation :horizontal
     :visible-min-width 220
     :start (caliber-min *kp-adjacent-demerits*)
     :end (caliber-max *kp-adjacent-demerits*)
     :slug-start (caliber-default *kp-adjacent-demerits*)
     :tick-frequency 0
     :callback 'set-kp-adjacent-demerits
     :reader kp-adjacent-demerits)
   (kp-double-hyphen-demerits slider
     :title (format nil "Double Hyphen Demerits: ~D"
	      (caliber-default *kp-double-hyphen-demerits*))
     :orientation :horizontal
     :visible-min-width 220
     :start (caliber-min *kp-double-hyphen-demerits*)
     :end (caliber-max *kp-double-hyphen-demerits*)
     :slug-start (caliber-default *kp-double-hyphen-demerits*)
     :tick-frequency 0
     :callback 'set-kp-double-hyphen-demerits
     :reader kp-double-hyphen-demerits)
   (kp-final-hyphen-demerits slider
     :title (format nil "Final Hyphen Demerits: ~D"
	      (caliber-default *kp-final-hyphen-demerits*))
     :orientation :horizontal
     :visible-min-width 220
     :start (caliber-min *kp-final-hyphen-demerits*)
     :end (caliber-max *kp-final-hyphen-demerits*)
     :slug-start (caliber-default *kp-final-hyphen-demerits*)
     :tick-frequency 0
     :callback 'set-kp-final-hyphen-demerits
     :reader kp-final-hyphen-demerits)
   (kp-pre-tolerance slider
     :title (format nil "Pre Tolerance: ~D"
	      (caliber-default *kp-pre-tolerance*))
     :orientation :horizontal
     :visible-min-width 220
     :start (caliber-min *kp-pre-tolerance*)
     :end (caliber-max *kp-pre-tolerance*)
     :slug-start (caliber-default *kp-pre-tolerance*)
     :tick-frequency 0
     :callback 'set-kp-pre-tolerance
     :reader kp-pre-tolerance)
   (kp-tolerance slider
     :title (format nil "Tolerance: ~D" (caliber-default *kp-tolerance*))
     :orientation :horizontal
     :visible-min-width 220
     :start (caliber-min *kp-tolerance*)
     :end (caliber-max *kp-tolerance*)
     :slug-start (caliber-default *kp-tolerance*)
     :tick-frequency 0
     :callback 'set-kp-tolerance
     :reader kp-tolerance)
   (kp-emergency-stretch slider
     :title (format nil "Emergency Stretch: ~D"
	      (caliber-default *kp-emergency-stretch*))
     :orientation :horizontal
     :visible-min-width 220
     :start (caliber-min *kp-emergency-stretch*)
     :end (caliber-max *kp-emergency-stretch*)
     :slug-start (caliber-default *kp-emergency-stretch*)
     :tick-frequency 0
     :callback 'set-kp-emergency-stretch
     :reader kp-emergency-stretch)
   (kp-looseness slider
     :title (format nil "Looseness: ~D"
	      (caliber-default *kp-looseness*))
     :orientation :horizontal
     :visible-min-width 220
     :start (caliber-min *kp-looseness*)
     :end (caliber-max *kp-looseness*)
     :slug-start (caliber-default *kp-looseness*)
     :tick-frequency 0
     :callback 'set-kp-looseness
     :reader kp-looseness)
   (kpx-variant radio-button-panel
     :layout-class 'column-layout
     :visible-max-height nil
     :title "Variant" :title-position :frame
     :items *kpx-variants*
     :help-keys *kpx-variants-help-keys*
     :print-function 'title-capitalize
     :selection-callback 'set-kpx-algorithm
     :reader kpx-variant)
   (kpx-line-penalty slider
     :title (format nil "Line Penalty: ~D"
	      (caliber-default *kpx-line-penalty*))
     :orientation :horizontal
     :visible-min-width 220
     :start (caliber-min *kpx-line-penalty*)
     :end (caliber-max *kpx-line-penalty*)
     :slug-start (caliber-default *kpx-line-penalty*)
     :tick-frequency 0
     :callback 'set-kpx-line-penalty
     :reader kpx-line-penalty)
   (kpx-hyphen-penalty slider
     :title (format nil "Hyphen Penalty: ~D"
	      (caliber-default *kpx-hyphen-penalty*))
     :orientation :horizontal
     :visible-min-width 220
     :start (caliber-min *kpx-hyphen-penalty*)
     :end (caliber-max *kpx-hyphen-penalty*)
     :slug-start (caliber-default *kpx-hyphen-penalty*)
     :tick-frequency 0
     :callback 'set-kpx-hyphen-penalty
     :reader kpx-hyphen-penalty)
   (kpx-explicit-hyphen-penalty slider
     :title (format nil "Explicit Hyphen Penalty: ~D"
	      (caliber-default *kpx-explicit-hyphen-penalty*))
     :orientation :horizontal
     :visible-min-width 220
     :start (caliber-min *kpx-explicit-hyphen-penalty*)
     :end (caliber-max *kpx-explicit-hyphen-penalty*)
     :slug-start (caliber-default *kpx-explicit-hyphen-penalty*)
     :tick-frequency 0
     :callback 'set-kpx-explicit-hyphen-penalty
     :reader kpx-explicit-hyphen-penalty)
   (kpx-adjacent-demerits slider
     :title (format nil "Adjacent Demerits: ~D"
	      (caliber-default *kpx-adjacent-demerits*))
     :orientation :horizontal
     :visible-min-width 220
     :start (caliber-min *kpx-adjacent-demerits*)
     :end (caliber-max *kpx-adjacent-demerits*)
     :slug-start (caliber-default *kpx-adjacent-demerits*)
     :tick-frequency 0
     :callback 'set-kpx-adjacent-demerits
     :reader kpx-adjacent-demerits)
   (kpx-double-hyphen-demerits slider
     :title (format nil "Double Hyphen Demerits: ~D"
	      (caliber-default *kpx-double-hyphen-demerits*))
     :orientation :horizontal
     :visible-min-width 220
     :start (caliber-min *kpx-double-hyphen-demerits*)
     :end (caliber-max *kpx-double-hyphen-demerits*)
     :slug-start (caliber-default *kpx-double-hyphen-demerits*)
     :tick-frequency 0
     :callback 'set-kpx-double-hyphen-demerits
     :reader kpx-double-hyphen-demerits)
   (kpx-final-hyphen-demerits slider
     :title (format nil "Final Hyphen Demerits: ~D"
	      (caliber-default *kpx-final-hyphen-demerits*))
     :orientation :horizontal
     :visible-min-width 220
     :start (caliber-min *kpx-final-hyphen-demerits*)
     :end (caliber-max *kpx-final-hyphen-demerits*)
     :slug-start (caliber-default *kpx-final-hyphen-demerits*)
     :tick-frequency 0
     :callback 'set-kpx-final-hyphen-demerits
     :reader kpx-final-hyphen-demerits)
   (kpx-pre-tolerance slider
     :title (format nil "Pre Tolerance: ~D"
	      (caliber-default *kpx-pre-tolerance*))
     :orientation :horizontal
     :visible-min-width 220
     :start (caliber-min *kpx-pre-tolerance*)
     :end (caliber-max *kpx-pre-tolerance*)
     :slug-start (caliber-default *kpx-pre-tolerance*)
     :tick-frequency 0
     :callback 'set-kpx-pre-tolerance
     :reader kpx-pre-tolerance)
   (kpx-tolerance slider
     :title (format nil "Tolerance: ~D" (caliber-default *kpx-tolerance*))
     :orientation :horizontal
     :visible-min-width 220
     :start (caliber-min *kpx-tolerance*)
     :end (caliber-max *kpx-tolerance*)
     :slug-start (caliber-default *kpx-tolerance*)
     :tick-frequency 0
     :callback 'set-kpx-tolerance
     :reader kpx-tolerance)
   (kpx-emergency-stretch slider
     :title (format nil "Emergency Stretch: ~D"
	      (caliber-default *kpx-emergency-stretch*))
     :orientation :horizontal
     :visible-min-width 220
     :start (caliber-min *kpx-emergency-stretch*)
     :end (caliber-max *kpx-emergency-stretch*)
     :slug-start (caliber-default *kpx-emergency-stretch*)
     :tick-frequency 0
     :callback 'set-kpx-emergency-stretch
     :reader kpx-emergency-stretch)
   (kpx-looseness slider
     :title (format nil "Looseness: ~D"
	      (caliber-default *kpx-looseness*))
     :orientation :horizontal
     :visible-min-width 220
     :start (caliber-min *kpx-looseness*)
     :end (caliber-max *kpx-looseness*)
     :slug-start (caliber-default *kpx-looseness*)
     :tick-frequency 0
     :callback 'set-kpx-looseness
     :reader kpx-looseness)
   (disposition radio-button-panel
     :layout-class 'column-layout
     :title "Disposition" :title-position :frame
     :visible-max-width nil
     :items *dispositions*
     :print-function 'title-capitalize
     :selection-callback 'set-disposition
     :reader disposition)
   (disposition-options check-button-panel
     :layout-class 'column-layout
     :title "Disposition Options" :title-position :frame
     :visible-max-width nil
     :items *disposition-options*
     :help-keys *disposition-options-help-keys*
     :print-function (lambda (item) (title-capitalize (car item)))
     :selection-callback 'set-disposition
     :retract-callback 'set-disposition
     :reader disposition-options-panel)
   (features check-button-panel
     :layout-class 'column-layout
     :title "Features" :title-position :frame
     :visible-max-width nil
     :visible-max-height nil
     :items *typesetting-features*
     :print-function (lambda (item) (title-capitalize (car item)))
     :selection-callback 'set-features
     :retract-callback 'set-features
     :reader features)
   (paragraph-width slider
     :title "Paragraph width: XXXpt (XXcm)"
     :orientation :horizontal
     :start *paragraph-min-width*
     :end *paragraph-max-width*
     :tick-frequency 0
     :callback 'set-paragraph-width
     :reader paragraph-width)
   (zoom slider
     :title "Paragraph zoom: 100%"
     :orientation :horizontal
     :start 100
     :end 999
     :slug-start 100
     :tick-frequency 0
     :callback 'set-zoom
     :reader zoom)
   (clues check-button-panel
     :layout-class 'column-layout
     :title "Characters and Clues" :title-position :frame
     :visible-max-width nil
     :visible-max-height nil
     :items '(:characters :hyphenation-points
	      :paragraph-box :line-boxes :character-boxes :baselines
	      :over/underfull-boxes :overshrunk/stretched-boxes
	      :properties-tooltips :river-beds)
     :selected-items '(:characters)
     :print-function 'title-capitalize
     :selection-callback 'set-clues
     :retract-callback 'set-clues
     :reader clues)
   (text-button popup-menu-button :text "Source text" :menu text-menu)
   (language-button popup-menu-button :text "Language" :menu language-menu)
   (text editor-pane
     :visible-min-width '(character 80)
     ;;:visible-max-width '(character 80)
     :visible-min-height '(character 10)
     :visible-max-height '(character 30)
     :change-callback 'set-text
     :reader text)
   (view output-pane
     :title "Typeset paragraph" :title-position :frame
     :font (gp:make-font-description :family "Latin Modern Roman"
	     :weight :normal :slant :roman :size 10)
     :visible-min-height 300
     :horizontal-scroll t
     :vertical-scroll t
     :display-callback 'render-view
     :reader view
	 ;;:input-model '(((:button-1 :press) display-properties))))
     :input-model '((:motion display-properties))))
  (:layouts
   (main column-layout '(settings view))
   (settings row-layout '(settings-1 settings-2))
   (settings-1 column-layout '(options paragraph-width zoom)
     :reader settings-1)
   (options row-layout '(options-1 options-2))
   (options-1 column-layout '(disposition disposition-options features))
   (options-2 column-layout '(clues))
   (settings-2 column-layout '(algorithms text-options text)
     :reader settings-2)
   (text-options row-layout '(text-button language-button))
   (fixed-settings row-layout '(fixed-fallback fixed-options fixed-parameters))
   (fixed-parameters column-layout
     '(fixed-width-offset)
     :title "Other Parameters"
     :title-position :frame
     :visible-max-height nil)
   (fit-settings row-layout
		 '(fit-variant fit-fallback fit-options fit-parameters))
   (fit-parameters column-layout
     '(fit-discriminating-function fit-line-penalty
       fit-hyphen-penalty fit-explicit-hyphen-penalty fit-width-offset)
     :title "Other Parameters"
     :title-position :frame
     :visible-max-height nil)
   (barnett-settings row-layout '())
   (duncan-settings row-layout '(duncan-discriminating-function))
   (kp-settings row-layout '(kp-variant kp-sliders))
   (kp-sliders grid-layout
<<<<<<< HEAD
     '(kp-line-penalty kp-hyphen-penalty kp-explicit-hyphen-penalty
       kp-adjacent-demerits kp-double-hyphen-demerits kp-final-hyphen-demerits
       kp-pre-tolerance kp-tolerance kp-emergency-stretch kp-looseness)
     :orientation :horizontal
     :columns 3)
   (kpx-settings row-layout '(kpx-variant kpx-sliders))
   (kpx-sliders grid-layout
     '(kpx-line-penalty kpx-hyphen-penalty kpx-explicit-hyphen-penalty
       kpx-adjacent-demerits kpx-double-hyphen-demerits
       kpx-final-hyphen-demerits
       kpx-pre-tolerance kpx-tolerance kpx-emergency-stretch kpx-looseness)
     :orientation :horizontal
=======
     '(kp-line-penalty            kp-adjacent-demerits      kp-pre-tolerance
       kp-hyphen-penalty          kp-double-hyphen-demerits kp-tolerance
       kp-explicit-hyphen-penalty kp-final-hyphen-demerits  kp-emergency-stretch
       nil                        nil                       kp-looseness)
>>>>>>> 56b19699
     :columns 3))
  (:default-initargs :title "Experimental Typesetting Algorithms Platform"))


;; Interface display

(defun collect-options-indices (options choices)
  "Collect each CHOICES option's index in OPTIONS."
  (loop :for option :in choices
	:for i :from 0
	:when (cadr (member (car option) options))
	  :collect i))

(defun set-choice-selection (pane options choices)
  "Set PANE's choice selection from CHOICES in OPTIONS."
  (setf (choice-selection pane) (collect-options-indices options choices)))

(defmethod interface-display :before
    ((etap etap) &aux (context (context etap)))
  "Prepare ETAP GUI for display."
  (setf (slot-value (rivers-interface etap) 'main-interface) etap)
  ;; #### NOTE: this menu's selection is updated on pop-up.
  (setf (menu-items (slot-value etap 'language-menu))
	(list (make-instance 'menu-component
		:items (mapcar #'car *languages*)
		:interaction :single-selection
		:print-function 'title-capitalize
		:callback 'language-menu-callback
		:popup-callback 'language-menu-popup-callback)))
  (let ((algorithm (algorithm-type (algorithm context)))
	(options (algorithm-options (algorithm context))))
    (macrolet
	((set-variant (prefix)
	   (let ((accessor (intern (concatenate 'string
				     (string prefix) "-VARIANT")))
		 (choices (intern (concatenate 'string
				    "*" (string prefix) "-VARIANTS*"))))
	     `(setf (choice-selected-item (,accessor etap))
		    (or (cadr (member :variant options)) (car ,choices)))))
	 (set-fallback (prefix)
	   (let ((accessor (intern (concatenate 'string
				     (string prefix) "-FALLBACK")))
		 (choices (intern (concatenate 'string
				    "*" (string prefix) "-FALLBACKS*"))))
	     `(setf (choice-selected-item (,accessor etap))
		    (or (cadr (member :fallback options)) (car ,choices)))))
	 (set-options (prefix)
	   (let ((accessor (intern (concatenate 'string
				     (string prefix) "-OPTIONS")))
		 (choices (intern (concatenate 'string
				    "*" (string prefix) "-OPTIONS*"))))
	     `(set-choice-selection (,accessor etap) options ,choices)))
	 (set-slider (prefix key)
	   (let ((accessor (intern (concatenate 'string
				     (string prefix) "-" (string key))))
		 (caliber (intern (concatenate 'string
				    "*" (string prefix) "-" (string key) "*"))))
	     `(progn
		(setf (range-slug-start (,accessor etap))
		      (or (cadr (member ,key options))
			  (caliber-default ,caliber)))
		(setf (titled-object-title (,accessor etap))
		      (format nil "~A: ~D"
			,(title-capitalize key)
			(range-slug-start (,accessor etap)))))))
	 (set-sliders (prefix &rest sliders)
	   `(progn ,@(mapcar (lambda (slider) `(set-slider ,prefix ,slider))
		       sliders)))
	 (set-choice (prefix key)
	   (let ((accessor
		   (intern (concatenate 'string
			     (string prefix) "-" (string key))))
		 (choices
		   (intern (concatenate 'string
			     "*" (string prefix) "-" (string key) "S*"))))
	     `(setf (choice-selected-item (,accessor etap))
		    (or (cadr (member ,key options)) (car ,choices))))))
      (case algorithm
	(:fixed
	 (setf (choice-selection (algorithms etap)) 0)
	 (set-fallback fixed)
	 (set-options fixed)
	 ;; SET-SLIDER doesn't handle more informative titles than just
	 ;; displaying the values.
	 (setf (range-slug-start (fixed-width-offset etap))
	       (or (cadr (member :width-offset options))
		   (caliber-default *fixed-width-offset*)))
	 (setf (titled-object-title (fixed-width-offset etap))
	       (format nil "Width Offset: ~Dpt (~Fcm)"
		 (range-slug-start (fixed-width-offset etap))
		 (/ (range-slug-start (fixed-width-offset etap)) 28.452755))))
	(:fit
	 (setf (choice-selection (algorithms etap)) 1)
	 (set-variant fit)
	 (set-fallback fit)
	 (set-options fit)
	 (set-choice fit :discriminating-function)
	 (set-sliders fit :line-penalty
	   :hyphen-penalty :explicit-hyphen-penalty)
	 ;; SET-SLIDER doesn't handle more informative titles than just
	 ;; displaying the values.
	 (setf (range-slug-start (fit-width-offset etap))
	       (or (cadr (member :width-offset options))
		   (caliber-default *fit-width-offset*)))
	 (setf (titled-object-title (fit-width-offset etap))
	       (format nil "Width Offset: ~Dpt (~Fcm)"
		 (range-slug-start (fit-width-offset etap))
		 (/ (range-slug-start (fit-width-offset etap)) 28.452755))))
	(:barnett
	 (setf (choice-selection (algorithms etap)) 2))
	(:duncan
	 (setf (choice-selection (algorithms etap)) 3)
	 (set-choice duncan :discriminating-function))
	(:knuth-plass
	 (setf (choice-selection (algorithms etap)) 4)
	 (set-variant kp)
	 (set-sliders kp
	   :line-penalty :hyphen-penalty :explicit-hyphen-penalty
	   :adjacent-demerits :double-hyphen-demerits :final-hyphen-demerits
	   :pre-tolerance :tolerance :emergency-stretch :looseness))
	(:kpx
	 (setf (choice-selection (algorithms etap)) 5)
	 (set-variant kpx)
	 (set-sliders kpx
	   :line-penalty :hyphen-penalty :explicit-hyphen-penalty
	   :adjacent-demerits :double-hyphen-demerits :final-hyphen-demerits
	   :pre-tolerance :tolerance :emergency-stretch :looseness)))))
  (setf (choice-selected-item (disposition etap))
	(disposition-type (disposition context)))
  (set-choice-selection (disposition-options-panel etap)
			(disposition-options (disposition context))
			*disposition-options*)
  (set-choice-selection (features etap)
			(features context)
			*typesetting-features*)
  (setf (range-slug-start (paragraph-width etap)) (paragraph-width context))
  (setf (titled-object-title (paragraph-width etap))
	(format nil "Paragraph width: ~Dpt (~,2Fcm)"
	  (paragraph-width context) (/ (paragraph-width context) 28.452755)))
  (setf (editor-pane-text (text etap)) (text (nlstring context)))
  (let ((size
	  (multiple-value-list (simple-pane-visible-size (settings-1 etap)))))
    (set-hint-table (settings-1 etap)
      `(:visible-min-width ,(car size) :visible-max-width t
	:visible-min-height ,(cadr size) :visible-max-height t)))
  (let ((size
	  (multiple-value-list (simple-pane-visible-size (settings-2 etap)))))
    (set-hint-table (settings-2 etap)
      `(:visible-min-height ,(cadr size) :visible-max-height t))))


;; ===========
;; Entry Point
;; ===========

(defun run (&optional (context *context*))
  "Run ETAP's GUI for CONTEXT (the global context by default)."
  (display (make-instance 'etap
	     :context context
	     :help-callback 'show-help
	     :destroy-callback (lambda (interface)
				 (destroy (rivers-interface interface))))))<|MERGE_RESOLUTION|>--- conflicted
+++ resolved
@@ -1019,12 +1019,10 @@
    (duncan-settings row-layout '(duncan-discriminating-function))
    (kp-settings row-layout '(kp-variant kp-sliders))
    (kp-sliders grid-layout
-<<<<<<< HEAD
-     '(kp-line-penalty kp-hyphen-penalty kp-explicit-hyphen-penalty
-       kp-adjacent-demerits kp-double-hyphen-demerits kp-final-hyphen-demerits
-       kp-pre-tolerance kp-tolerance kp-emergency-stretch kp-looseness)
-     :orientation :horizontal
-     :columns 3)
+     '(kp-line-penalty            kp-adjacent-demerits      kp-pre-tolerance
+       kp-hyphen-penalty          kp-double-hyphen-demerits kp-tolerance
+       kp-explicit-hyphen-penalty kp-final-hyphen-demerits  kp-emergency-stretch
+       nil                        nil                       kp-looseness))
    (kpx-settings row-layout '(kpx-variant kpx-sliders))
    (kpx-sliders grid-layout
      '(kpx-line-penalty kpx-hyphen-penalty kpx-explicit-hyphen-penalty
@@ -1032,12 +1030,6 @@
        kpx-final-hyphen-demerits
        kpx-pre-tolerance kpx-tolerance kpx-emergency-stretch kpx-looseness)
      :orientation :horizontal
-=======
-     '(kp-line-penalty            kp-adjacent-demerits      kp-pre-tolerance
-       kp-hyphen-penalty          kp-double-hyphen-demerits kp-tolerance
-       kp-explicit-hyphen-penalty kp-final-hyphen-demerits  kp-emergency-stretch
-       nil                        nil                       kp-looseness)
->>>>>>> 56b19699
      :columns 3))
   (:default-initargs :title "Experimental Typesetting Algorithms Platform"))
 
