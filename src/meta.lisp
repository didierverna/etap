(in-package :cl-user)

(defpackage :etap
  (:local-nicknames (:tfm :net.didierverna.tfm))
  #+lispworks (:add-use-defaults t)
  (:use #+lispworks :capi #-lispworks :cl)
  #+sbcl
  (:import-from :sb-mop :validate-superclass)
  #+lispworks
  (:shadow
   ;; From the Lispworks package:
   :when-let
   ;; From the CAPI package (this sucks):
   :item :layout)
  (:export
    :*language* :*text* :*paragraph-width*
    :*context* :make-context
<<<<<<< HEAD
    :make-hlist :make-lineup :make-breakup
    #+lispworks :update-interface #+lispworks :run))
=======
    :make-lineup :make-breakup
    #+lispworks :run))
>>>>>>> 09449734
<|MERGE_RESOLUTION|>--- conflicted
+++ resolved
@@ -15,10 +15,5 @@
   (:export
     :*language* :*text* :*paragraph-width*
     :*context* :make-context
-<<<<<<< HEAD
-    :make-hlist :make-lineup :make-breakup
-    #+lispworks :update-interface #+lispworks :run))
-=======
     :make-lineup :make-breakup
-    #+lispworks :run))
->>>>>>> 09449734
+    #+lispworks :update-interface #+lispworks :run))