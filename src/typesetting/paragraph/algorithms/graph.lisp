--- conflicted
+++ resolved
@@ -110,19 +110,6 @@
 ;; Paths Construction
 ;; ==========================================================================
 
-<<<<<<< HEAD
-;; #### FIXME: the line design is currently broken. All lines store their
-;; scale, but in the case of graph lines, that information is available in the
-;; ledge. The line hierarchy should be refined.
-(defclass graph-line (line)
-  ((ledge :documentation "This line's corresponding ledge."
-	  :initarg :ledge :reader ledge))
-  (:documentation "The Graph Line class."))
-
-(defmethod properties strnlcat ((line graph-line))
-  "Advertise LINE's ledge properties."
-  (properties (ledge line)))
-=======
 (defun make-graph-paths (graph &optional (boundaries (gethash *bop* graph)))
   "Return the list of all GRAPH paths.
 A graph path is a list of boundaries from the beginning to the end of the
@@ -134,7 +121,6 @@
 	      (mapcar (lambda (path) (push boundary path))
 		(make-graph-paths graph (gethash break-point graph)))))
     boundaries))
->>>>>>> d706763b
 
 
 
