--- conflicted
+++ resolved
@@ -164,44 +164,6 @@
   ;; define a sensible fitness class in such a case. So we consider those
   ;; lines to be very tight (as overfulls) even if they are actually
   ;; underfull.
-<<<<<<< HEAD
-  (setf (slot-value edge 'scale) (harray-scale harray start stop width)
-	(slot-value edge 'fitness-class) (scale-fitness-class (scale edge))
-	(slot-value edge 'badness) (scale-badness (scale edge))
-	(slot-value edge 'demerits)
-	;; See comment in the dynamic version about this.
-	(if (numberp (badness edge))
-	  (local-demerits (badness edge)
-			  (penalty (item (boundary (destination edge))))
-			  *line-penalty*)
-	  0)))
-
-(defclass kp-ledge (ledge)
-  ((demerits :documentation "The total demerits so far in the layout."
-	     :reader demerits))
-  (:documentation "The Knuth-Plass Ledge class."))
-
-;; #### FIXME: this method handles by anticipation the KPX last line
-;; adjustment feature in which we turn the scale value into a list of two
-;; values. This is very bad. What's more, the edge's scale may not even
-;; reflect the actual original one. For example, in case of an overfull last
-;; line, the Knuth-Plass algorithm sets the line's scale to -1 (that the best
-;; we can do) through a call to ACTUAL-SCALES. But this occurs when creating
-;; the line, so the edge's scale does in fact contain the ideal one, which may
-;; be < -1. Again, this whole line protocol needs to be refined.
-(defmethod properties strnlcat
-    ((ledge kp-ledge) &aux (edge (edge ledge)) (scale (scale edge)))
-  "Advertise Knuth-Plass LEDGE's fitness class, badness, and demerits."
-  (format nil "~@[Original scale: ~A.~%~]~:[Original f~;F~]itness class: ~A.~@
-	       Badness: ~A.~@
-	       Demerits: ~A (local), ~A (cumulative)."
-    (when (consp scale) ($float (cdr scale)))
-    (numberp scale)
-    (fitness-class-name (fitness-class edge))
-    ($float (badness edge))
-    ($float (demerits edge))
-    ($float (demerits ledge))))
-=======
   (setf
    (slot-value boundary 'fitness-class) (scale-fitness-class (scale boundary))
    (slot-value boundary 'badness)       (scale-badness (scale boundary)))
@@ -278,13 +240,6 @@
 (defclass kp-pinned-line (kp-line pin)
   ()
   (:documentation "The Knuth-Plass Pinned Line class."))
->>>>>>> d706763b
-
-;; #### WARNING: this method is currently unused here, but the KPX algorithm
-;; uses it because. See the KPX-LAST-LEDGE class.
-(defmethod scale ((ledge kp-ledge))
-  "Return Knuth-Plass LEDGE's scale."
-  (scale (edge ledge)))
 
 
 ;; -------
