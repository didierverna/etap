--- conflicted
+++ resolved
@@ -68,35 +68,6 @@
 ;; Entry Points
 ;; ==========================================================================
 
-<<<<<<< HEAD
-;; #### NOTE: I'm keeping this function around for debugging purposes only.
-;; HLists are internal temporary objects which are not supposed to be kept
-;; around. The other entry points do not accept hlists arguments anymore.
-(defun make-hlist
-    (&key (context *context*)
-	  (nlstring (when context (nlstring context)))
-	  (text (if nlstring (text nlstring) *text*) textp)
-	  (language (if nlstring (language nlstring) *language*) languagep)
-	  (font (if context (font context) *font*))
-	  (features (when context (features context)))
-	  (kerning (getf features :kerning))
-	  (ligatures (getf features :ligatures))
-	  (hyphenation (getf features :hyphenation)))
-  "Make a new hlist. See `context' for an explanation of the keywords.
-- CONTEXT defaults to *CONTEXT*.
-- Most other options are defaulted from the context, or to their corresponding
-  global variable otherwise, but may be overridden on demand.
-- Providing either :text or :language will force recomputing the nlstring.
-- Explicit features take precedence over FEATURES."
-  (when (or (null nlstring) textp languagep)
-    (setq nlstring (make-nlstring :text text :language language)))
-  (setq features (list :kerning kerning
-		       :ligatures ligatures
-		       :hyphenation hyphenation))
-  (%make-hlist nlstring font features))
-
-=======
->>>>>>> 2288377b
 (defun make-lineup
     (&key (context *context*)
 	  (nlstring (when context (nlstring context)))
